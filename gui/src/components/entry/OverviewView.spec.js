--- conflicted
+++ resolved
@@ -22,67 +22,32 @@
 import { render, screen, expectQuantity, readArchive, startAPI, closeAPI } from '../conftest'
 import { expectPlotButtons } from '../visualization/conftest'
 import {
-<<<<<<< HEAD
-  testComposition,
-  testSymmetry,
-  testLatticeParameters
-} from './properties/MaterialCard.spec'
-import EntryContext from './EntryContext'
-
-jest.mock('../api')
-const index = getIndex()
-
-beforeAll(() => {
-  // API mock init
-  useApi.mockReturnValue({
-    api: {
-      post: () => wait({response: {data: {archive: archives.get(index.entry_id)}}}), // results
-      get: () => wait({response: { // entry metadata
-        entry_id: index.entry_id,
-        data: index
-      }})
-    }
-  })
-})
-
-afterAll(() => {
-  // API mock cleanup
-  jest.unmock('../api')
-})
-
-test('correctly renders metadata and all properties', async () => {
-  render(
-    <EntryContext entryId={index.entry_id}>
-      <OverviewView />
-    </EntryContext>
-  )
-
-  // Wait to load the entry metadata, i.e. wait for all cards to appear
-  const dosElectronic = await screen.findByTestId('dos-electronic')
-  const bsElectronic = await screen.findByTestId('bs-electronic')
-  const bsPhonon = await screen.findByTestId('bs-phonon')
-  const dosPhonon = await screen.findByTestId('dos-phonon')
-  const heatCapacity = await screen.findByTestId('heat-capacity')
-  const energyFree = await screen.findByTestId('energy-free')
-  const energyVolumeCurve = await screen.findByTestId('energy-volume-curve')
-=======
   expectComposition,
   expectSymmetry,
   expectLatticeParameters
 } from './conftest'
 import OverviewView from './OverviewView'
+import EntryContext from './EntryContext'
+
+beforeAll(() => {
+  startAPI('tests.states.entry.dft', 'tests/data/entry/dft')
+})
+
+afterAll(() => {
+  closeAPI()
+})
 
 test('correctly renders metadata and all properties', async () => {
-  startAPI('tests.states.entry.dft', 'tests/data/entry/dft')
+  render(<EntryContext entryId={'dft_bulk'}>
+    <OverviewView />
+  </EntryContext>)
+
+  // Wait to load the entry metadata, i.e. wait for some of the text to appear
+  await screen.findByText('VASP')
 
   // We read the JSON archive corresponding to the tested API entry. Using this
   // data makes writing assertions much easier.
   const index = (await readArchive('../../../tests/states/archives/dft.json'))[1]
-  render(<OverviewView entryId={index.entry_id} uploadId={index.upload_id} />)
-
-  // Wait to load the entry metadata, i.e. wait for some of the text to appear
-  await screen.findByText('VASP')
->>>>>>> dca1eaf0
 
   // Check if all method quantities are shown (on the left)
   expectQuantity('results.method.simulation.program_name', 'VASP')
@@ -154,12 +119,19 @@
   expect(msgs).toHaveLength(2)
 
   // Check that plot buttons are displayed
+  const dosElectronic = screen.getByTestId('dos-electronic')
   expectPlotButtons(dosElectronic)
+  const bsElectronic = screen.getByTestId('bs-electronic')
   expectPlotButtons(bsElectronic)
+  const bsPhonon = screen.getByTestId('bs-phonon')
   expectPlotButtons(bsPhonon)
+  const dosPhonon = screen.getByTestId('dos-phonon')
   expectPlotButtons(dosPhonon)
+  const heatCapacity = screen.getByTestId('heat-capacity')
   expectPlotButtons(heatCapacity)
+  const energyFree = screen.getByTestId('energy-free')
   expectPlotButtons(energyFree)
+  const energyVolumeCurve = screen.getByTestId('energy-volume-curve')
   expectPlotButtons(energyVolumeCurve)
 
   // Check that tables are shown
@@ -171,6 +143,4 @@
   expect(within(shearModulus).getByText('Type')).toBeInTheDocument()
   expect(within(shearModulus).getByText('Value (GPa)')).toBeInTheDocument()
   expect(within(shearModulus).getByText('voigt_reuss_hill_average')).toBeInTheDocument()
-
-  closeAPI()
 })