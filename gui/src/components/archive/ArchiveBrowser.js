--- conflicted
+++ resolved
@@ -30,14 +30,9 @@
 import Browser, { Item, Content, Compartment, Adaptor, formatSubSectionName, laneContext, useLane, browserContext } from './Browser'
 import { RawFileAdaptor } from './FileBrowser'
 import {
-<<<<<<< HEAD
   AttributeMDef,
-  isEditable, PackageMDef, QuantityMDef, quantityUsesFullStorage, removeSubSection, resolveRef, resolveRefAsync, SectionMDef, SubSectionMDef,
-  useMetainfo
-=======
-  isEditable, PackageMDef, QuantityMDef, removeSubSection, SectionMDef, SubSectionMDef,
+  isEditable, PackageMDef, QuantityMDef, quantityUsesFullStorage, removeSubSection, SectionMDef, SubSectionMDef,
   useMetainfo, getMetainfoFromDefinition
->>>>>>> 0ddf52b7
 } from './metainfo'
 import { ArchiveTitle, metainfoAdaptorFactory, DefinitionLabel } from './MetainfoBrowser'
 import { Matrix, Number } from './visualizations'
@@ -475,7 +470,7 @@
     }
 
     if (def.m_def === AttributeMDef) {
-      return new AttributeAdaptor(context, obj, def, parent)
+      return new AttributeAdaptor(baseUrl, obj, def)
     }
 
     throw new Error('not implemented')
@@ -555,13 +550,9 @@
           return new RawFileAdaptor(uploadUrl, null, false)
         }
       }
-<<<<<<< HEAD
-      return this.adaptorFactory(value, property, this.obj)
+      return this.adaptorFactory(this.parsedBaseUrl, value, property)
     } else if (property.m_def === AttributeMDef) {
-      return this.adaptorFactory(this.obj?.m_attributes[index], property, this.obj)
-=======
-      return this.adaptorFactory(this.parsedBaseUrl, value, property)
->>>>>>> 0ddf52b7
+      return this.adaptorFactory(this.parsedBaseUrl, this.obj?.m_attributes[index], property)
     } else {
       throw new Error('Unknown metainfo meta definition')
     }
