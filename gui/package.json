--- conflicted
+++ resolved
@@ -18,13 +18,10 @@
     "@material-ui/lab": "^4.0.0-alpha.49",
     "@material-ui/pickers": "^3.3.10",
     "@navjobs/upload": "^3.1.3",
-<<<<<<< HEAD
     "@testing-library/jest-dom": "^4.2.4",
     "@testing-library/react": "^10.0.0",
     "@testing-library/user-event": "^7.1.2",
     "@tinymce/tinymce-react": "^3.13.0",
-=======
->>>>>>> dca1eaf0
     "autosuggest-highlight": "^3.1.1",
     "base-64": "^0.1.0",
     "chroma-js": "^2.0.3",
@@ -127,9 +124,9 @@
       "last 1 safari version"
     ]
   },
-<<<<<<< HEAD
   "homepage": "http://example.com/fairdi/nomad/latest/gui",
   "jest": {
+    "coverageReporters": ["html", "text", "text-summary", "cobertura"],
     "transformIgnorePatterns": [
       "/node_modules/(?!@h5web)"
     ],
@@ -139,10 +136,4 @@
       "three": "<rootDir>/node_modules/three/build/three.min.js"
     }
   }
-=======
-  "jest": {
-    "coverageReporters": ["html", "text", "text-summary", "cobertura"]
-  },
-  "homepage": "http://example.com/fairdi/nomad/latest/gui"
->>>>>>> dca1eaf0
 }