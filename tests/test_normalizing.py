--- conflicted
+++ resolved
@@ -51,22 +51,12 @@
     return run_normalize(parsed_template_example)
 
 
+def test_template_example_normalizer(parsed_template_example, no_warn, caplog):
+    run_normalize(parsed_template_example)
+    print(str(caplog.records))
+
+
 def assert_normalized(backend):
-<<<<<<< HEAD
-    # The assertions are based on the quanitites need for the repository.
-    assert backend.get_value('atom_species', 0) is not None
-    assert backend.get_value('system_type', 0) is not None
-    assert backend.get_value('chemical_composition', 0) is not None
-    assert backend.get_value('chemical_composition_bulk_reduced', 0) is not None
-    # The below tests are not always present for non-periodic
-    # cells that don't have a simulation_cell or lattice_vectors.
-    if backend.get_value('system_type', 0) not in ['Atom', 'Molecule / Cluster']:
-        assert backend.get_value('crystal_system', 0) is not None
-        assert backend.get_value('space_group_number', 0) is not None
-    # The NWChem example for MD does not have functional information in its output.
-    if backend.get_value('program_name', 0) != 'NWChem':
-        assert backend.get_value('XC_functional_name', 0) is not None
-=======
     metadata = backend.metadata()['section_repository_info']['section_repository_parserdata']
     count = 0
     for metainfo in backend.metaInfoEnv().infoKindEls():
@@ -75,7 +65,6 @@
             assert backend.get_value(metainfo.name, 0) is not None
             assert metadata.get(metainfo.name, None) is not None
     assert count > 0
->>>>>>> f41458d1
 
 
 def test_normalizer(normalized_example: LocalBackend, no_warn):
@@ -93,4 +82,4 @@
         'Matid classified more than 1D despite having no simulation_cell')
 
     assert_log(caplog, 'ERROR', unknown_class_error)
-    assert_log(caplog, 'ERROR', wrong_class_for_no_sim_cell)
+    assert_log(caplog, 'ERROR', wrong_class_for_no_sim_cell)