import numpy as np            # pylint: disable=unused-import
import pytest
import yaml

<<<<<<< HEAD
from nomad.metainfo.metainfo import MTypes
=======
from nomad.datamodel.data import UserReference, AuthorReference
from nomad.metainfo.metainfo import validElnComponents, validElnTypes
>>>>>>> 0ddf52b7
from nomad.utils import strip

from nomad.metainfo import Package, MSection, Quantity, Reference, SubSection, Section, MProxy, MetainfoError

m_package = Package()


class Sample(MSection):
    sample_id = Quantity(
        type=str,
        a_eln=dict(component="StringEditQuantity"),
        description='''
        This is a description with *markup* using [markdown](https://markdown.org).
        It can have multiple lines, because yaml allows to easily do this.
        ''')


class Process(MSection):
    samples = Quantity(type=Reference(Sample.m_def), shape=["*"])
    layers = SubSection(sub_section=Sample.m_def, repeats=True)


class SpecialProcess(Process):
    values = Quantity(type=np.dtype(np.float64), shape=[3, 3])


m_package.__init_metainfo__()


def yaml_to_package(yaml_str):
    yaml_obj = yaml.safe_load(yaml_str)
    package = Package.m_from_dict(yaml_obj)
    return package


yaml_schema_example = strip('''
m_def: 'nomad.metainfo.metainfo.Package'
sections:
  Sample:
    base_section: 'nomad.datamodel.metainfo.measurements.Sample'
    quantities:
      sample_id:
        type: str
        description: |
          This is a description with *markup* using [markdown](https://markdown.org).
          It can have multiple lines, because yaml allows to easily do this.
        m_annotations:
          eln:
            component: StringEditQuantity
  Process:
    quantities:
      samples:
        type: '#/Sample'
        shape: ['*']
    sub_sections:
      layers:
        section_def: '#/Sample'
        repeats: true
  SpecialProcess:
    base_section: '#/Process'
    quantities:
      values:
        type: np.float64
        shape: [3, 3]
''')


def test_yaml_deserialization():
    des_m_package = yaml_to_package(yaml_schema_example)

    sample = m_package['section_definitions'][0]
    process = m_package['section_definitions'][1]
    special_process = m_package['section_definitions'][2]

    des_sample = des_m_package['section_definitions'][0]
    des_process = des_m_package['section_definitions'][1]
    des_special_process = des_m_package['section_definitions'][2]

    def assert_referenced_section(section):
        assert section is not None
        section = section.m_resolved()
        assert isinstance(section, Section)
        assert not isinstance(section, MProxy)

    assert sample.name == des_sample.name == "Sample"

    sample_id = sample['quantities'][0]
    des_sample_id = des_sample['quantities'][0]
    assert sample_id.name == des_sample_id.name == 'sample_id'
    assert sample_id.type == des_sample_id.type == str
    assert sample_id.shape == des_sample_id.shape
    assert sample_id.m_annotations["eln"]["component"] == des_sample_id.m_annotations["eln"]["component"]
    assert sample_id.description == des_sample_id.description.rstrip('\n')

    assert process.name == des_process.name == "Process"

    samples = process['quantities'][0]
    des_samples = des_process['quantities'][0]
    assert samples.name == des_samples.name == 'samples'
    assert samples.shape == des_samples.shape == ["*"]
    assert_referenced_section(des_samples.type.target_section_def)
    assert samples.type.target_section_def.name == des_samples.type.target_section_def.name == 'Sample'

    layers = process['sub_sections'][0]
    des_layers = des_process['sub_sections'][0]
    assert layers.name == des_layers.name == 'layers'
    assert layers.repeats is des_layers.repeats is True
    assert_referenced_section(des_layers.section_def)
    assert layers.section_def.name == des_layers.section_def.name == 'Sample'

    assert special_process.name == des_special_process.name == "SpecialProcess"

    values = special_process['quantities'][0]
    des_values = des_special_process['quantities'][0]
    assert values.name == des_values.name == 'values'
    assert values.shape == des_values.shape == [3, 3]

    base_section = special_process['base_sections'][0]
    des_base_section = des_special_process['base_sections'][0]
    assert_referenced_section(des_base_section)
    assert base_section.name == des_base_section.name == 'Process'

    des_m_package.m_to_dict()


@pytest.mark.parametrize('yaml_schema, expected_error', [
    pytest.param(strip('''
        m_def: 'nomad.metainfo.metainfo.Package'
        sections:
          Process:
            quantities:
              samples:
                type: np.float6
    '''), 'float6 is not a valid numpy type.', id='wrong np type'),
    pytest.param(strip('''
        m_def: 'nomad.metainfo.metainfo.Package'
        sections:
          Process:
            quantities:
              samples:
                type: numpy.int3
    '''), 'int3 is not a valid numpy type.', id='wrong numpy type'),
    pytest.param(strip('''
        m_def: 'nomad.metainfo.metainfo.Package'
        sections:
          Process:
            quantities:
              samples:
                type: float
                m_annotations: eln
    '''), 'The provided m_annotations is of a wrong type. str was provided.', id='wrong m_annotations')
])
def test_errors(yaml_schema, expected_error):
    with pytest.raises(Exception) as exception:
        yaml_to_package(yaml_schema)

    assert isinstance(exception.value, MetainfoError)
    assert exception.value.args[0] == expected_error


def test_sub_section_tree():
    yaml = yaml_to_package('''
      sections:
        Parent:
          sub_sections:
            the_child:
              sub_section:
                quantities:
                  quantity:
                    type: str
    ''')
    reference = yaml_to_package('''
      sections:
        Parent:
          sub_sections:
            the_child:
              section: TheChild
          sections:
            TheChild:
              quantities:
                quantity:
                  type: str
    ''')

    assert yaml.m_to_dict() == reference.m_to_dict()


@pytest.mark.parametrize("eln_type", MTypes.eln.keys())
@pytest.mark.parametrize("eln_component", sum(MTypes.eln_component.values(), []))
def test_datatype_component_annotations(eln_type, eln_component):
    base_schema = '''
              m_def: 'nomad.metainfo.metainfo.Package'
              sections:
                Sample:
                  base_section: 'nomad.datamodel.metainfo.measurements.Sample'
                  quantities:
                    sample_id:
                      type: str
                      m_annotations:
                        eln:
                          component: StringEditQuantity
                Process:
                  quantities:
                    quantity_name:
                      type: quantity_type
                      m_annotations:
                        eln:
                          component: eln_component
            '''

    for quantity_type in MTypes.eln[eln_type]:
        if eln_type == 'reference':
            yaml_schema = base_schema.replace("quantity_type", "'#/Sample'").replace("eln_component", eln_component)
        else:
            yaml_schema = base_schema.replace("quantity_type", quantity_type).replace("eln_component", eln_component)

        if eln_component not in MTypes.eln_component[eln_type]:
            with pytest.raises(Exception) as exception:
                package = yaml_to_package(yaml_schema)
                type_name = quantity_type
                if eln_type == 'number' or eln_type == 'datetime' or eln_type == 'enum' or eln_type == 'reference':
                    process = next(filter(lambda section: section['name'] == 'Process', package['section_definitions']),
                                   None)
                    quantity = process['quantities'][0]
                    if type(quantity.type).__name__ != 'type':
                        type_name = type(quantity.type).__name__
                package.__init_metainfo__()
            assert isinstance(exception.value, MetainfoError)
            assert exception.value.args[0] == 'One constraint was violated: The component `%s` is not compatible with the quantity `%s` of the type `%s`. Accepted components: %s (there are 0 more violations)' \
<<<<<<< HEAD
                   % (eln_component, 'quantity_name', type_name, ', '.join(MTypes.eln_component[eln_type]))
=======
                % (eln_component, 'quantity_name', type_name, ', '.join(validElnComponents[eln_type]))


yaml_schema_user_author = strip('''
m_def: 'nomad.metainfo.metainfo.Package'
sections:
  Sample:
    base_section: 'nomad.datamodel.metainfo.measurements.Sample'
    quantities:
      my_user:
        type: User
        m_annotations:
          eln:
            component: UserEditQuantity
      my_author:
        type: Author
        m_annotations:
          eln:
            component: AuthorEditQuantity
''')


def test_user_author_yaml_deserialization():
    des_m_package = yaml_to_package(yaml_schema_user_author)
    des_sample = des_m_package['section_definitions'][0]
    des_my_user = des_sample.quantities[0]
    des_my_author = des_sample.quantities[1]

    assert des_my_user.name == 'my_user'
    assert des_my_author.name == 'my_author'
    assert isinstance(des_my_user.type, UserReference)
    assert isinstance(des_my_author.type, AuthorReference)
>>>>>>> 0ddf52b7
<|MERGE_RESOLUTION|>--- conflicted
+++ resolved
@@ -2,12 +2,8 @@
 import pytest
 import yaml
 
-<<<<<<< HEAD
+from nomad.datamodel.data import UserReference, AuthorReference
 from nomad.metainfo.metainfo import MTypes
-=======
-from nomad.datamodel.data import UserReference, AuthorReference
-from nomad.metainfo.metainfo import validElnComponents, validElnTypes
->>>>>>> 0ddf52b7
 from nomad.utils import strip
 
 from nomad.metainfo import Package, MSection, Quantity, Reference, SubSection, Section, MProxy, MetainfoError
@@ -237,10 +233,7 @@
                 package.__init_metainfo__()
             assert isinstance(exception.value, MetainfoError)
             assert exception.value.args[0] == 'One constraint was violated: The component `%s` is not compatible with the quantity `%s` of the type `%s`. Accepted components: %s (there are 0 more violations)' \
-<<<<<<< HEAD
-                   % (eln_component, 'quantity_name', type_name, ', '.join(MTypes.eln_component[eln_type]))
-=======
-                % (eln_component, 'quantity_name', type_name, ', '.join(validElnComponents[eln_type]))
+                % (eln_component, 'quantity_name', type_name, ', '.join(MTypes.eln_component[eln_type]))
 
 
 yaml_schema_user_author = strip('''
@@ -271,5 +264,4 @@
     assert des_my_user.name == 'my_user'
     assert des_my_author.name == 'my_author'
     assert isinstance(des_my_user.type, UserReference)
-    assert isinstance(des_my_author.type, AuthorReference)
->>>>>>> 0ddf52b7
+    assert isinstance(des_my_author.type, AuthorReference)