--- conflicted
+++ resolved
@@ -63,7 +63,7 @@
     for i in range(1, 11):
         example_attrs.update(
             entry_id='test-id-%d' % i,
-            upload_time=datetime(2000, 1, 1),
+            upload_create_time=datetime(2000, 1, 1),
             last_processing=datetime(2020, 1, i))
         data.create_entry(**example_attrs)
 
@@ -93,21 +93,7 @@
     (None, None),
     (None, '2020-01-07'),
     ('test-id-3', '2020-01-07')])
-<<<<<<< HEAD
 def test_get_catalog(api, data, after, modified_since):
-=======
-def test_get_catalog(elastic_infra, api, example_entry, after, modified_since):
-    clear_elastic(elastic_infra)
-
-    for i in range(1, 11):
-        example_entry.calc_id = 'test-id-%d' % i
-        example_entry.upload_create_time = datetime(2000, 1, 1)
-        example_entry.last_processing = datetime(2020, 1, i)
-        example_entry.a_elastic.index()
-
-    infrastructure.elastic_client.indices.refresh(index=config.elastic.index_name)
-
->>>>>>> 996ece52
     url = '/catalog/?format=turtle'
     if after:
         url += '&after=' + after
