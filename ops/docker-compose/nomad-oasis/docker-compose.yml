version: '3.4'

x-common-variables: &nomad_backend_env
    NOMAD_RABBITMQ_HOST: rabbitmq
    NOMAD_ELASTIC_HOST: elastic
    NOMAD_MONGO_HOST: mongo

services:
    # broker for celery
    rabbitmq:
        restart: always
        image: rabbitmq:3.7.17
        container_name: nomad_oasis_rabbitmq
        environment:
            - RABBITMQ_ERLANG_COOKIE=SWQOKODSQALRPCLNMEQG
            - RABBITMQ_DEFAULT_USER=rabbitmq
            - RABBITMQ_DEFAULT_PASS=rabbitmq
            - RABBITMQ_DEFAULT_VHOST=/
        volumes:
            - nomad_oasis_rabbitmq:/var/lib/rabbitmq

    # the search engine
    elastic:
        restart: always
        image: docker.elastic.co/elasticsearch/elasticsearch:6.8.15
        container_name: nomad_oasis_elastic
        environment:
            - discovery.type=single-node
        volumes:
            - nomad_oasis_elastic:/usr/share/elasticsearch/data

    # the user data db
    mongo:
        restart: always
        image: mongo:4
        container_name: nomad_oasis_mongo
        environment:
            - MONGO_DATA_DIR=/data/db
            - MONGO_LOG_DIR=/dev/null
        volumes:
            - nomad_oasis_mongo:/data/db
        command: mongod --logpath=/dev/null # --quiet

    # nomad worker (processing)
    worker:
        restart: always
        image: gitlab-registry.mpcdf.mpg.de/nomad-lab/nomad-fair:stable
        container_name: nomad_oasis_worker
        environment:
            <<: *nomad_backend_env
            NOMAD_SERVICE: nomad_oasis_worker
        links:
            - rabbitmq
            - elastic
            - mongo
        volumes:
            - ./nomad.yaml:/app/nomad.yaml
<<<<<<< HEAD
            - ./.volumes/fs:/app/.volumes/fs
        command: python -m celery worker -l info -A nomad.processing -Q celery,calcs,uploads
=======
            - nomad_oasis_files:/app/.volumes/fs
        command: python -m celery worker -l info -A nomad.processing -Q celery
>>>>>>> 4f50c206

    # nomad app (api + gui)
    app:
        restart: always
        image: gitlab-registry.mpcdf.mpg.de/nomad-lab/nomad-fair:stable
        container_name: nomad_oasis_app
        environment:
            <<: *nomad_backend_env
            NOMAD_SERVICE: nomad_oasis_app
            NOMAD_SERVICES_API_PORT: 80
        links:
            - rabbitmq
            - elastic
            - mongo
        volumes:
            - ./nomad.yaml:/app/nomad.yaml
            - ./.volumes/fs:/app/.volumes/fs
        command: ./run.sh

    # nomad remote tools hub (JupyterHUB, e.g. for AI Toolkit)
    north:
        restart: always
        image: gitlab-registry.mpcdf.mpg.de/nomad-lab/nomad-fair:stable
        container_name: nomad_oasis_north
        environment:
            <<: *nomad_backend_env
            NOMAD_SERVICE: nomad_oasis_north
            NOMAD_NORTH_DOCKER_NETWORK: nomad_oasis_network
            NOMAD_NORTH_HUB_IP_CONNECT: north
            NOMAD_NORTH_HUB_IP: '0.0.0.0'
            NOMAD_NORTH_HUB_HOST: 'north'
            NOMAD_SERVICES_API_HOST: app
        links:
            - app
        volumes:
            - ./nomad.yaml:/app/nomad.yaml
            - /var/run/docker.sock:/var/run/docker.sock
            - ./.volumes/fs:/app/.volumes/fs
        command: python -m nomad.cli admin run hub
        user: root

    # nomad gui (a reverse proxy for nomad)
    gui:
        restart: always
        image: nginx:1.13.9-alpine
        container_name: nomad_oasis_gui
        command: nginx -g 'daemon off;'
        volumes:
            - ./nginx.conf:/etc/nginx/conf.d/default.conf
        links:
            - app
            - north
        ports:
            - 80:80


volumes:
    nomad_oasis_mongo:
    nomad_oasis_elastic:
    nomad_oasis_rabbitmq:
    nomad_oasis_files:

networks:
    default:
        name: nomad_oasis_network<|MERGE_RESOLUTION|>--- conflicted
+++ resolved
@@ -55,13 +55,8 @@
             - mongo
         volumes:
             - ./nomad.yaml:/app/nomad.yaml
-<<<<<<< HEAD
             - ./.volumes/fs:/app/.volumes/fs
-        command: python -m celery worker -l info -A nomad.processing -Q celery,calcs,uploads
-=======
-            - nomad_oasis_files:/app/.volumes/fs
         command: python -m celery worker -l info -A nomad.processing -Q celery
->>>>>>> 4f50c206
 
     # nomad app (api + gui)
     app:
