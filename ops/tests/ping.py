#
# Copyright (c) 2018-2020 The NOMAD Authors.
#
# This file is part of NOMAD.
# See https://nomad-lab.eu for further info.
#
# Licensed under the Apache License, Version 2.0 (the "License");
# you may not use this file except in compliance with the License.
# You may obtain a copy of the License at
#
#     http://www.apache.org/licenses/LICENSE-2.0
#
# Unless required by applicable law or agreed to in writing, software
# distributed under the License is distributed on an "AS IS" BASIS,
# WITHOUT WARRANTIES OR CONDITIONS OF ANY KIND, either express or implied.
# See the License for the specific language governing permissions and
# limitations under the License.
#

import requests
import sys
import time
from ase.data import chemical_symbols
import random
from datetime import datetime

base_url = 'https://nomad-lab.eu/prod/rae/api'
if len(sys.argv) > 1:
    base_url = sys.argv[1]

while True:
    try:
        start = time.time()
        atoms = '&atoms=%s&atoms%s' % (random.choice(chemical_symbols), random.choice(chemical_symbols))
        response = requests.get('%s%s%s%s' % (
            base_url,
            '/repo/',
<<<<<<< HEAD
            '?page=1&per_page=10&order_by=upload_time&order=-1&domain=dft&owner=public&statistics=atoms&exclude=atoms,only_atoms,dft.files,quantities,optimade,dft.labels,dft.geometries',
=======
            '?page=1&per_page=10&order_by=upload_create_time&order=-1&domain=dft&owner=public&statistics=atoms&exclude=atoms,only_atoms,dft.files,dft.quantities,dft.optimade,dft.labels,dft.geometries',
>>>>>>> 996ece52
            atoms))
        end = time.time()
        print('PING – %s – %f - %s' % (response.status_code, end - start, datetime.now()))
        time.sleep(5)
    except Exception as e:
        print('ERROR – %s' % e)<|MERGE_RESOLUTION|>--- conflicted
+++ resolved
@@ -20,27 +20,16 @@
 import requests
 import sys
 import time
-from ase.data import chemical_symbols
-import random
 from datetime import datetime
 
-base_url = 'https://nomad-lab.eu/prod/rae/api'
+base_url = 'https://nomad-lab.eu/prod/rae/api/v1'
 if len(sys.argv) > 1:
     base_url = sys.argv[1]
 
 while True:
     try:
         start = time.time()
-        atoms = '&atoms=%s&atoms%s' % (random.choice(chemical_symbols), random.choice(chemical_symbols))
-        response = requests.get('%s%s%s%s' % (
-            base_url,
-            '/repo/',
-<<<<<<< HEAD
-            '?page=1&per_page=10&order_by=upload_time&order=-1&domain=dft&owner=public&statistics=atoms&exclude=atoms,only_atoms,dft.files,quantities,optimade,dft.labels,dft.geometries',
-=======
-            '?page=1&per_page=10&order_by=upload_create_time&order=-1&domain=dft&owner=public&statistics=atoms&exclude=atoms,only_atoms,dft.files,dft.quantities,dft.optimade,dft.labels,dft.geometries',
->>>>>>> 996ece52
-            atoms))
+        response = requests.get(f'{base_url}/entries', params=dict(owner='public'))
         end = time.time()
         print('PING – %s – %f - %s' % (response.status_code, end - start, datetime.now()))
         time.sleep(5)
