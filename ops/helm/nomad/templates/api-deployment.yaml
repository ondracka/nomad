--- conflicted
+++ resolved
@@ -116,20 +116,22 @@
           value: "{{ .Values.api.console_loglevel }}"
         - name: NOMAD_LOGSTASH_LEVEL
           value: "{{ .Values.api.logstash_loglevel }}"
-        {{ if .Values.api.adminPasswordSecret }}
-        - name: NOMAD_SERVICES_ADMIN_PASSWORD
+       {{ if .Values.services.apiSecret }}
+        - name: NOMAD_SERVICES_API_SECRET
           valueFrom:
             secretKeyRef:
-              name: {{ .Values.api.adminPasswordSecret }}
+              name: {{ .Values.services.apiSecret}}
               key: password
         {{ end }}
-<<<<<<< HEAD
+        {{ if .Values.keycloak.clientSecret }}
+        - name: NOMAD_KEYCLOAK_CLIENT_SECRET
+          valueFrom:
+            secretKeyRef:
+              name: {{ .Values.keycloak.clientSecret }}
+              key: password
+        {{ end }}
         {{ if .Values.keycloak.passwordSecret }}
         - name: NOMAD_KEYCLOAK_PASSWORD
-=======
-        {{ if .Values.api.adminPasswordSecret }}
-        - name: NOMAD_SERVICES_ADMIN_PASSWORD
->>>>>>> 9a46c6eb
           valueFrom:
             secretKeyRef:
               name: {{ .Values.keycloak.passwordSecret }}
