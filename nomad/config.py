# Copyright 2018 Markus Scheidgen
#
# Licensed under the Apache License, Version 2.0 (the "License");
# you may not use this file except in compliance with the License.
# You may obtain a copy of the License at
#
#   http://www.apache.org/licenses/LICENSE-2.0
#
# Unless required by applicable law or agreed to in writing, software
# distributed under the License is distributed on an"AS IS" BASIS,
# WITHOUT WARRANTIES OR CONDITIONS OF ANY KIND, either express or implied.
# See the License for the specific language governing permissions and
# limitations under the License.

'''
This module describes all configurable parameters for the nomad python code. The
configuration is used for all executed python code including API, worker, CLI, and other
scripts. To use the configuration in your own scripts or new modules, simply import
this module.

All parameters are structured into objects for two reasons. First, to have
categories. Second, to allow runtime manipulation that is not effected
by python import logic. The categories are choosen along infrastructure components:
``mongo``, ``elastic``, etc.

This module also provides utilities to read the configuration from environment variables
and .yaml files. This is done automatically on import. The precedence is env over .yaml
over defaults.

.. autoclass:: nomad.config.NomadConfig
.. autofunction:: nomad.config.apply
.. autofunction:: nomad.config.load_config
'''

import logging
import os
import os.path
import yaml
import warnings

from nomad import gitinfo


warnings.filterwarnings("ignore", message="numpy.dtype size changed")
warnings.filterwarnings("ignore", message="numpy.ufunc size changed")


class NomadConfig(dict):
    '''
    A class for configuration categories. It is a dict subclass that uses attributes as
    key/value pairs.
    '''
    def __init__(self, **kwargs):
        super().__init__(**kwargs)

    def __getattr__(self, name):
        if name in self:
            return self[name]
        else:
            raise AttributeError("No such attribute: " + name)

    def __setattr__(self, name, value):
        self[name] = value

    def __delattr__(self, name):
        if name in self:
            del self[name]
        else:
            raise AttributeError("No such attribute: " + name)


CELERY_WORKER_ROUTING = 'worker'
CELERY_QUEUE_ROUTING = 'queue'

rabbitmq = NomadConfig(
    host='localhost',
    user='rabbitmq',
    password='rabbitmq'
)


def rabbitmq_url():
    return 'pyamqp://%s:%s@%s//' % (rabbitmq.user, rabbitmq.password, rabbitmq.host)


celery = NomadConfig(
    max_memory=64e6,  # 64 GB
    timeout=1800,  # 1/2 h
    acks_late=True,
    routing=CELERY_QUEUE_ROUTING,
    priorities={
        'Upload.process_upload': 5,
        'Upload.delete_upload': 9,
        'Upload.publish_upload': 10
    }
)

fs = NomadConfig(
    tmp='.volumes/fs/tmp',
    staging='.volumes/fs/staging',
    public='.volumes/fs/public',
    local_tmp='/tmp',
    prefix_size=2,
    working_directory=os.getcwd()
)

elastic = NomadConfig(
    host='localhost',
    port=9200,
    index_name='nomad_fairdi_calcs'
)

keycloak = NomadConfig(
    server_url='https://repository.nomad-coe.eu/fairdi/keycloak/auth/',
    realm_name='fairdi_nomad_test',
    username='admin',
    password='password',
    client_id='nomad_public',
    client_secret=None,
    oasis=False)

mongo = NomadConfig(
    host='localhost',
    port=27017,
    db_name='nomad_fairdi'
)

logstash = NomadConfig(
    enabled=True,
    host='localhost',
    tcp_port='5000',
    level=logging.DEBUG
)

services = NomadConfig(
    api_host='localhost',
    api_port=8000,
    api_base_path='/fairdi/nomad/latest',
    api_secret='defaultApiSecret',
    api_chaos=0,
    admin_user_id='00000000-0000-0000-0000-000000000000',
    not_processed_value='not processed',
    unavailable_value='unavailable',
    https=False,
    upload_limit=10,
    force_raw_file_decoding=False,
    download_scan_size=500,
    download_scan_timeout=u'30m',
)

tests = NomadConfig(
    default_timeout=30
)


mail = NomadConfig(
    enabled=False,
    with_login=False,
    host='',
    port=8995,
    user='',
    password='',
    from_address='webmaster@nomad-coe.eu',
    cc_address='webmaster@nomad-coe.eu'
)

normalize = NomadConfig(
    # The system size limit for running the dimensionality analysis. For very
    # large systems the dimensionality analysis will get too expensive.
    system_classification_with_clusters_threshold=64,
    # Symmetry tolerance controls the precision used by spglib in order to find
    # symmetries. The atoms are allowed to move 1/2*symmetry_tolerance from
    # their symmetry positions in order for spglib to still detect symmetries.
    # The unit is angstroms. The value of 0.1 is used e.g. by Materials Project
    # according to
    # https://pymatgen.org/pymatgen.symmetry.analyzer.html#pymatgen.symmetry.analyzer.SpacegroupAnalyzer
    symmetry_tolerance=0.1,
    # The symmetry tolerance used in aflow prototype matching. Should only be
    # changed before re-running the prototype detection.
    prototype_symmetry_tolerance=0.1,
    # Maximum number of atoms in the single cell of a 2D material for it to be
    # considered valid.
    max_2d_single_cell_size=7,
    # The distance tolerance between atoms for grouping them into the same
    # cluster. Used in detecting system type.
    cluster_threshold=3.1,
<<<<<<< HEAD
    # Defines the "bin size" for rounding cell angles for the material hash
    angle_rounding=float(10.0),  # unit: degree
    # The threshold for a system to be considered "flat". Used e.g. when
    # determining if a 2D structure is purely 2-dimensional to allow extra rigid
    # transformations that are improper in 3D but proper in 2D.
    flat_dim_threshold=0.1,
    # The threshold for point equality in k-space. Unit: 1/m.
    k_space_precision=150e6,
    # The energy threshold for how much a band can be on top or below the fermi
    # level in order to detect a gap. k_B x T at room temperature. Unit: Joule
    fermi_level_precision=300 * 1.38064852E-23
)
=======
    springer_db_path=os.path.join(
        os.path.dirname(os.path.abspath(__file__)),
        'normalizing/data/springer.msg'))
>>>>>>> 47b112c3

client = NomadConfig(
    user='leonard.hofstadter@nomad-fairdi.tests.de',
    password='password',
    url='http://repository.nomad-coe.eu/app/api'
)

datacite = NomadConfig(
    mds_host='https://mds.datacite.org',
    enabled=False,
    prefix='10.17172',
    user='*',
    password='*'
)

version = '0.8.0'
commit = gitinfo.commit
release = 'devel'
default_domain = 'dft'
service = 'unknown nomad service'
auxfile_cutoff = 100
parser_matching_size = 9128
console_log_level = logging.WARNING
max_upload_size = 32 * (1024 ** 3)
raw_file_strip_cutoff = 1000
use_empty_parsers = False
reprocess_unmatched = True

<<<<<<< HEAD
springer_db_relative_path = 'normalizing/data/SM_all08.db'
springer_db_path = os.path.join(os.path.dirname(os.path.abspath(__file__)), springer_db_relative_path)


def api_url(ssl: bool = True):
    return '%s://%s/%s/api' % (
        'https' if services.https and ssl else 'http',
        services.api_host.strip('/'),
        services.api_base_path.strip('/'))


def gui_url():
    base = api_url(True)[:-3]
    if base.endswith('/'):
        base = base[:-1]
    return '%s/gui' % base


def check_config():
    """Used to check that the current configuration is valid. Should only be
    called once after the final config is loaded.

    Raises:
        AssertionError: if there is a contradiction or invalid values in the
            config file settings.
    """
    # The AFLOW symmetry information is checked once on import
    proto_symmetry_tolerance = normalize.prototype_symmetry_tolerance
    symmetry_tolerance = normalize.symmetry_tolerance
    if proto_symmetry_tolerance != symmetry_tolerance:
        raise AssertionError(
            "The AFLOW prototype information is outdated due to changed tolerance "
            "for symmetry detection. Please update the AFLOW prototype information "
            "by running the CLI command 'nomad admin ops prototype-update "
            "--matches-only'."
        )

=======
>>>>>>> 47b112c3

def normalize_loglevel(value, default_level=logging.INFO):
    plain_value = value
    if plain_value is None:
        return default_level
    else:
        try:
            return int(plain_value)
        except ValueError:
            return getattr(logging, plain_value)


transformations = {
    'console_log_level': normalize_loglevel,
    'logstash_level': normalize_loglevel
}


# use std python logger, since logging is not configured while loading configuration
logger = logging.getLogger(__name__)


def apply(key, value) -> None:
    '''
    Changes the config according to given key and value. The keys are interpreted as paths
    to config values with ``_`` as a separator. E.g. ``fs_staging`` leading to
    ``config.fs.staging``
    '''
    path = list(reversed(key.split('_')))
    child_segment = None
    current_value = None
    child_config = globals()
    child_key = None

    try:
        while len(path) > 0:
            if child_segment is None:
                child_segment = path.pop()
            else:
                child_segment += '_' + path.pop()

            if child_segment in child_config:
                current_value = child_config[child_segment]

            if current_value is None:
                if len(path) == 0:
                    raise KeyError

                continue
            if isinstance(current_value, NomadConfig):
                child_config = current_value
                current_value = None
                child_segment = None
            else:
                if len(path) > 0:
                    raise KeyError()

                child_key = child_segment
                break

        if child_key is None or current_value is None:
            raise KeyError()
    except KeyError:
        return

    if not isinstance(value, type(current_value)):
        try:
            value = transformations.get(key, type(current_value))(value)
        except Exception as e:
            logger.error(
                'config key %s value %s has wrong type: %s' % (key, str(value), str(e)))

    child_config[child_key] = value


def load_config(config_file: str = os.environ.get('NOMAD_CONFIG', 'nomad.yaml')) -> None:
    '''
    Loads the configuration from the ``config_file`` and environment.

    Arguments:
        config_file: Override the configfile, default is file stored in env variable
            NOMAD_CONFIG or ``nomad.yaml``.
    '''
    # load yaml and override defaults (only when not in test)
    if os.path.exists(config_file):
        with open(config_file, 'r') as stream:
            try:
                config_data = yaml.load(stream, Loader=getattr(yaml, 'FullLoader'))
            except yaml.YAMLError as e:
                logger.error('cannot read nomad config', exc_info=e)

        def adapt(config, new_config, child_key=None):
            for key, value in new_config.items():
                if key in config:
                    if child_key is None:
                        qualified_key = key
                    else:
                        qualified_key = '%s_%s' % (child_key, key)

                    current_value = config[key]
                    if isinstance(value, dict) and isinstance(current_value, NomadConfig):
                        adapt(current_value, value, qualified_key)
                    else:
                        if not isinstance(value, type(current_value)):
                            try:
                                value = transformations.get(qualified_key, type(current_value))(value)
                            except Exception as e:
                                logger.error(
                                    'config key %s value %s has wrong type: %s' % (key, str(value), str(e)))
                        else:
                            config[key] = value
                            logger.info('override config key %s with value %s' % (key, str(value)))
                else:
                    logger.error('config key %s does not exist' % key)

        adapt(globals(), config_data)

    # load env and override yaml and defaults
    kwargs = {
        key[len('NOMAD_'):].lower(): value
        for key, value in os.environ.items()
        if key.startswith('NOMAD_')
    }

    for key, value in kwargs.items():
        apply(key, value)


load_config()
check_config()<|MERGE_RESOLUTION|>--- conflicted
+++ resolved
@@ -151,6 +151,40 @@
 tests = NomadConfig(
     default_timeout=30
 )
+
+
+def api_url(ssl: bool = True):
+    return '%s://%s/%s/api' % (
+        'https' if services.https and ssl else 'http',
+        services.api_host.strip('/'),
+        services.api_base_path.strip('/'))
+
+
+def gui_url():
+    base = api_url(True)[:-3]
+    if base.endswith('/'):
+        base = base[:-1]
+    return '%s/gui' % base
+
+
+def check_config():
+    """Used to check that the current configuration is valid. Should only be
+    called once after the final config is loaded.
+
+    Raises:
+        AssertionError: if there is a contradiction or invalid values in the
+            config file settings.
+    """
+    # The AFLOW symmetry information is checked once on import
+    proto_symmetry_tolerance = normalize.prototype_symmetry_tolerance
+    symmetry_tolerance = normalize.symmetry_tolerance
+    if proto_symmetry_tolerance != symmetry_tolerance:
+        raise AssertionError(
+            "The AFLOW prototype information is outdated due to changed tolerance "
+            "for symmetry detection. Please update the AFLOW prototype information "
+            "by running the CLI command 'nomad admin ops prototype-update "
+            "--matches-only'."
+        )
 
 
 mail = NomadConfig(
@@ -184,7 +218,6 @@
     # The distance tolerance between atoms for grouping them into the same
     # cluster. Used in detecting system type.
     cluster_threshold=3.1,
-<<<<<<< HEAD
     # Defines the "bin size" for rounding cell angles for the material hash
     angle_rounding=float(10.0),  # unit: degree
     # The threshold for a system to be considered "flat". Used e.g. when
@@ -195,13 +228,12 @@
     k_space_precision=150e6,
     # The energy threshold for how much a band can be on top or below the fermi
     # level in order to detect a gap. k_B x T at room temperature. Unit: Joule
-    fermi_level_precision=300 * 1.38064852E-23
-)
-=======
+    fermi_level_precision=300 * 1.38064852E-23,
     springer_db_path=os.path.join(
         os.path.dirname(os.path.abspath(__file__)),
-        'normalizing/data/springer.msg'))
->>>>>>> 47b112c3
+        'normalizing/data/springer.msg'
+    )
+)
 
 client = NomadConfig(
     user='leonard.hofstadter@nomad-fairdi.tests.de',
@@ -230,46 +262,6 @@
 use_empty_parsers = False
 reprocess_unmatched = True
 
-<<<<<<< HEAD
-springer_db_relative_path = 'normalizing/data/SM_all08.db'
-springer_db_path = os.path.join(os.path.dirname(os.path.abspath(__file__)), springer_db_relative_path)
-
-
-def api_url(ssl: bool = True):
-    return '%s://%s/%s/api' % (
-        'https' if services.https and ssl else 'http',
-        services.api_host.strip('/'),
-        services.api_base_path.strip('/'))
-
-
-def gui_url():
-    base = api_url(True)[:-3]
-    if base.endswith('/'):
-        base = base[:-1]
-    return '%s/gui' % base
-
-
-def check_config():
-    """Used to check that the current configuration is valid. Should only be
-    called once after the final config is loaded.
-
-    Raises:
-        AssertionError: if there is a contradiction or invalid values in the
-            config file settings.
-    """
-    # The AFLOW symmetry information is checked once on import
-    proto_symmetry_tolerance = normalize.prototype_symmetry_tolerance
-    symmetry_tolerance = normalize.symmetry_tolerance
-    if proto_symmetry_tolerance != symmetry_tolerance:
-        raise AssertionError(
-            "The AFLOW prototype information is outdated due to changed tolerance "
-            "for symmetry detection. Please update the AFLOW prototype information "
-            "by running the CLI command 'nomad admin ops prototype-update "
-            "--matches-only'."
-        )
-
-=======
->>>>>>> 47b112c3
 
 def normalize_loglevel(value, default_level=logging.INFO):
     plain_value = value
