--- conflicted
+++ resolved
@@ -181,7 +181,6 @@
 )
 
 normalize = NomadConfig(
-<<<<<<< HEAD
     # The system size limit for running the dimensionality analysis. For very
     # large systems the dimensionality analysis will get too expensive.
     system_classification_with_clusters_threshold=50,
@@ -190,14 +189,9 @@
     # their symmetry positions in order for spglib to still detect symmetries.
     # The unit is angstroms.
     symmetry_tolerance=0.1,
-=======
-    # The system size limit for running the system type analysis. For very
-    # large systems the system type analysis will get too expensive.
-    system_classification_with_clusters_threshold=50,
     # The distance tolerance between atoms for grouping them into the same
     # cluster. Used in detecting system type.
     cluster_threshold=3.1,
->>>>>>> a987db70
 )
 
 client = NomadConfig(
