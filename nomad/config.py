# Copyright 2018 Markus Scheidgen
#
# Licensed under the Apache License, Version 2.0 (the "License");
# you may not use this file except in compliance with the License.
# You may obtain a copy of the License at
#
#   http://www.apache.org/licenses/LICENSE-2.0
#
# Unless required by applicable law or agreed to in writing, software
# distributed under the License is distributed on an"AS IS" BASIS,
# WITHOUT WARRANTIES OR CONDITIONS OF ANY KIND, either express or implied.
# See the License for the specific language governing permissions and
# limitations under the License.

"""
This module describes all configurable parameters for the nomad python code. The
configuration is used for all executed python code including API, worker, CLI, and other
scripts. To use the configuration in your own scripts or new modules, simply import
this module.

All parameters are structured into objects for two reasons. First, to have
categories. Second, to allow runtime manipulation that is not effected
by python import logic. The categories are choosen along infrastructure components:
``mongo``, ``elastic``, etc.

This module also provides utilities to read the configuration from environment variables
and .yaml files. This is done automatically on import. The precedence is env over .yaml
over defaults.

.. autoclass:: nomad.config.NomadConfig
.. autofunction:: nomad.config.apply
.. autofunction:: nomad.config.load_config
"""

import logging
import os
import os.path
import yaml
import warnings

from nomad import gitinfo


warnings.filterwarnings("ignore", message="numpy.dtype size changed")
warnings.filterwarnings("ignore", message="numpy.ufunc size changed")


class NomadConfig(dict):
    """
    A class for configuration categories. It is a dict subclass that uses attributes as
    key/value pairs.
    """
    def __init__(self, **kwargs):
        super().__init__(**kwargs)

    def __getattr__(self, name):
        if name in self:
            return self[name]
        else:
            raise AttributeError("No such attribute: " + name)

    def __setattr__(self, name, value):
        self[name] = value

    def __delattr__(self, name):
        if name in self:
            del self[name]
        else:
            raise AttributeError("No such attribute: " + name)


CELERY_WORKER_ROUTING = 'worker'
CELERY_QUEUE_ROUTING = 'queue'

rabbitmq = NomadConfig(
    host='localhost',
    user='rabbitmq',
    password='rabbitmq'
)


def rabbitmq_url():
    return 'pyamqp://%s:%s@%s//' % (rabbitmq.user, rabbitmq.password, rabbitmq.host)


celery = NomadConfig(
    max_memory=64e6,  # 64 GB
    timeout=1800,  # 1/2 h
    acks_late=True,
    routing=CELERY_QUEUE_ROUTING,
    priorities={
        'Upload.process_upload': 5,
        'Upload.delete_upload': 9,
        'Upload.publish_upload': 10
    }
)

fs = NomadConfig(
    tmp='.volumes/fs/tmp',
    staging='.volumes/fs/staging',
    public='.volumes/fs/public',
    migration_packages='.volumes/fs/migration_packages',
    local_tmp='/tmp',
    prefix_size=2,
    working_directory=os.getcwd()
)

elastic = NomadConfig(
    host='localhost',
    port=9200,
    index_name='nomad_fairdi_calcs'
)

keycloak = NomadConfig(
    server_external_url='https://repository.nomad-coe.eu/fairdi/keycloak/auth/',
    server_url='https://repository.nomad-coe.eu/fairdi/keycloak/auth/',
    realm_name='fairdi_nomad_test',
    username='admin',
    password='password',
    client_id='nomad_api_dev',
    client_secret='**********'
)

mongo = NomadConfig(
    host='localhost',
    port=27017,
    db_name='nomad_fairdi'
)

logstash = NomadConfig(
    enabled=True,
    host='localhost',
    tcp_port='5000',
    level=logging.DEBUG
)

services = NomadConfig(
    api_host='localhost',
    api_port=8000,
    api_base_path='/fairdi/nomad/latest',
    api_secret='defaultApiSecret',
    api_chaos=0,
    admin_user_id='00000000-0000-0000-0000-000000000000',
    not_processed_value='not processed',
    unavailable_value='unavailable',
    https=False,
    upload_limit=10,
    force_raw_file_decoding=False,
    download_scan_size=500,
    download_scan_timeout=u'30m'
)

tests = NomadConfig(
    default_timeout=30
)


def api_url(ssl: bool = True):
    return '%s://%s/%s/api' % (
        'https' if services.https and ssl else 'http',
        services.api_host.strip('/'),
        services.api_base_path.strip('/'))


def gui_url():
    base = api_url(True)[:-3]
    if base.endswith('/'):
        base = base[:-1]
    return '%s/gui' % base


mail = NomadConfig(
    enabled=False,
    with_login=False,
    host='',
    port=8995,
    user='',
    password='',
    from_address='webmaster@nomad-coe.eu',
    cc_address='webmaster@nomad-coe.eu'
)

normalize = NomadConfig(
    # The system size limit for running the dimensionality analysis. For very
    # large systems the dimensionality analysis will get too expensive.
    system_classification_with_clusters_threshold=50,
    # Symmetry tolerance controls the precision used by spglib in order to find
    # symmetries. The atoms are allowed to move 1/2*symmetry_tolerance from
    # their symmetry positions in order for spglib to still detect symmetries.
    # The unit is angstroms.
<<<<<<< HEAD
    symmetry_tolerance=0.2,
    # Maximum number of atoms in the single cell of a 2D material for it to be
    # considered valid.
    max_2d_single_cell_size=7,
=======
    symmetry_tolerance=0.1,
>>>>>>> b09e393a
    # The distance tolerance between atoms for grouping them into the same
    # cluster. Used in detecting system type.
    cluster_threshold=3.1,
    # Defines the "bin size" for rounding cell angles for the material hash
    angle_rounding=float(10.0),  # unit: degree
    # The threshold for a system to be considered "flat". Used e.g. when
    # determining if a 2D structure is purely 2-dimensional to allow extra rigid
    # transformations that are improper in 3D but proper in 2D.
    flat_dim_threshold=0.1,
)

client = NomadConfig(
    user='leonard.hofstadter@nomad-fairdi.tests.de',
    password='password',
    url='http://localhost:8000/fairdi/nomad/latest/api'
)

datacite = NomadConfig(
    mds_host='https://mds.datacite.org',
    enabled=False,
    prefix='10.17172',
    user='*',
    password='*'
)

version = '0.7.3'
commit = gitinfo.commit
release = 'devel'
domain = 'DFT'
service = 'unknown nomad service'
auxfile_cutoff = 100
parser_matching_size = 9128
console_log_level = logging.WARNING
max_upload_size = 32 * (1024 ** 3)
raw_file_strip_cutoff = 1000
use_empty_parsers = False


springer_db_relative_path = 'normalizing/data/SM_all08.db'
springer_db_path = os.path.join(os.path.dirname(os.path.abspath(__file__)), springer_db_relative_path)


def normalize_loglevel(value, default_level=logging.INFO):
    plain_value = value
    if plain_value is None:
        return default_level
    else:
        try:
            return int(plain_value)
        except ValueError:
            return getattr(logging, plain_value)


transformations = {
    'console_log_level': normalize_loglevel,
    'logstash_level': normalize_loglevel
}


# use std python logger, since logging is not configured while loading configuration
logger = logging.getLogger(__name__)


def apply(key, value) -> None:
    """
    Changes the config according to given key and value. The keys are interpreted as paths
    to config values with ``_`` as a separator. E.g. ``fs_staging`` leading to
    ``config.fs.staging``
    """
    path = list(reversed(key.split('_')))
    child_segment = None
    current_value = None
    child_config = globals()
    child_key = None

    try:
        while len(path) > 0:
            if child_segment is None:
                child_segment = path.pop()
            else:
                child_segment += '_' + path.pop()

            if child_segment in child_config:
                current_value = child_config[child_segment]

            if current_value is None:
                if len(path) == 0:
                    raise KeyError

                continue
            if isinstance(current_value, NomadConfig):
                child_config = current_value
                current_value = None
                child_segment = None
            else:
                if len(path) > 0:
                    raise KeyError()

                child_key = child_segment
                break

        if child_key is None or current_value is None:
            raise KeyError()
    except KeyError:
        return

    if not isinstance(value, type(current_value)):
        try:
            value = transformations.get(key, type(current_value))(value)
        except Exception as e:
            logger.error(
                'config key %s value %s has wrong type: %s' % (key, str(value), str(e)))

    child_config[child_key] = value


def load_config(config_file: str = os.environ.get('NOMAD_CONFIG', 'nomad.yaml')) -> None:
    """
    Loads the configuration from the ``config_file`` and environment.

    Arguments:
        config_file: Override the configfile, default is file stored in env variable
            NOMAD_CONFIG or ``nomad.yaml``.
    """
    # load yaml and override defaults
    if os.path.exists(config_file):
        with open(config_file, 'r') as stream:
            try:
                config_data = yaml.load(stream, Loader=getattr(yaml, 'FullLoader'))
            except yaml.YAMLError as e:
                logger.error('cannot read nomad config', exc_info=e)

        def adapt(config, new_config, child_key=None):
            for key, value in new_config.items():
                if key in config:
                    if child_key is None:
                        qualified_key = key
                    else:
                        qualified_key = '%s_%s' % (child_key, key)

                    current_value = config[key]
                    if isinstance(value, dict) and isinstance(current_value, NomadConfig):
                        adapt(current_value, value, qualified_key)
                    else:
                        if not isinstance(value, type(current_value)):
                            try:
                                value = transformations.get(qualified_key, type(current_value))(value)
                            except Exception as e:
                                logger.error(
                                    'config key %s value %s has wrong type: %s' % (key, str(value), str(e)))
                        else:
                            config[key] = value
                            logger.info('override config key %s with value %s' % (key, str(value)))
                else:
                    logger.error('config key %s does not exist' % key)

        adapt(globals(), config_data)

    # load env and override yaml and defaults
    kwargs = {
        key[len('NOMAD_'):].lower(): value
        for key, value in os.environ.items()
        if key.startswith('NOMAD_')
    }

    for key, value in kwargs.items():
        apply(key, value)


load_config()<|MERGE_RESOLUTION|>--- conflicted
+++ resolved
@@ -188,14 +188,10 @@
     # symmetries. The atoms are allowed to move 1/2*symmetry_tolerance from
     # their symmetry positions in order for spglib to still detect symmetries.
     # The unit is angstroms.
-<<<<<<< HEAD
     symmetry_tolerance=0.2,
     # Maximum number of atoms in the single cell of a 2D material for it to be
     # considered valid.
     max_2d_single_cell_size=7,
-=======
-    symmetry_tolerance=0.1,
->>>>>>> b09e393a
     # The distance tolerance between atoms for grouping them into the same
     # cluster. Used in detecting system type.
     cluster_threshold=3.1,
