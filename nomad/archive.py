--- conflicted
+++ resolved
@@ -362,33 +362,32 @@
         key = adjust_uuid_size(key)
 
         if self.use_blocked_toc and self.toc_entry is None:
+            if self._n_toc == 0:
+                raise KeyError(key)
+
             positions = self._toc.get(key)
             # TODO use hash algo instead of binary search
             if positions is None:
                 r_start = 0
                 r_end = self._n_toc
-<<<<<<< HEAD
-                while positions is None and len(self._toc) < self._n_toc:
-                    i_block = r_start + math.floor((r_end - r_start) / 2)
-=======
                 i_block = None
-                while positions is None:
+                while r_start <= r_end:
                     new_i_block = r_start + math.floor((r_end - r_start) / 2)
                     if i_block == new_i_block:
                         break
                     else:
                         i_block = new_i_block
 
->>>>>>> c8ea64b0
                     first, last = self._load_toc_block(i_block)
+
                     if key < first:
                         r_end = i_block - 1
                     elif key > last:
                         r_start = i_block + 1
                     else:
-                        positions = self._toc.get(key)
                         break
 
+                positions = self._toc.get(key)
                 if positions is None:
                     raise KeyError(key)
 
@@ -512,7 +511,7 @@
     return ArchiveReader(file_or_path, **kwargs)
 
 
-def query_archive(f_or_archive_reader: Union[ArchiveReader, BytesIO], query_dict: dict):
+def query_archive(f_or_archive_reader: Union[str, ArchiveReader, BytesIO], query_dict: dict):
 
     def _load_data(query_dict: Dict[str, Any], archive_item: ArchiveObject, main_section: bool = False):
         if not isinstance(query_dict, dict):
@@ -564,7 +563,7 @@
     if isinstance(f_or_archive_reader, ArchiveReader):
         return _load_data(query_dict, f_or_archive_reader, True)
 
-    elif isinstance(f_or_archive_reader, BytesIO):
+    elif isinstance(f_or_archive_reader, (BytesIO, str)):
         with ArchiveReader(f_or_archive_reader) as archive:
             return _load_data(query_dict, archive, True)
 
