# Copyright 2018 Markus Scheidgen
#
# Licensed under the Apache License, Version 2.0 (the "License");
# you may not use this file except in compliance with the License.
# You may obtain a copy of the License at
#
#   http://www.apache.org/licenses/LICENSE-2.0
#
# Unless required by applicable law or agreed to in writing, software
# distributed under the License is distributed on an"AS IS" BASIS,
# WITHOUT WARRANTIES OR CONDITIONS OF ANY KIND, either express or implied.
# See the License for the specific language governing permissions and
# limitations under the License.

from typing import List
import click
from tabulate import tabulate
from mongoengine import Q
from elasticsearch_dsl import Q as ESQ
from pymongo import UpdateOne
import elasticsearch_dsl as es
import json

from nomad import processing as proc, config, infrastructure, utils, search, files, datamodel
<<<<<<< HEAD
from .admin import admin
from nomad.archive import write_archive
=======
from .admin import admin, __run_processing
>>>>>>> 22b09bb2


@admin.group(help='Upload related commands')
@click.option('--user', help='Select uploads of user with given id', type=str)
@click.option('--staging', help='Select only uploads in staging', is_flag=True)
@click.option('--processing', help='Select only processing uploads', is_flag=True)
@click.option('--outdated', help='Select published uploads with older nomad version', is_flag=True)
@click.option('--code', multiple=True, type=str, help='Select only uploads with calcs of given codes')
@click.pass_context
def uploads(ctx, user: str, staging: bool, processing: bool, outdated: bool, code: List[str]):
    infrastructure.setup_mongo()
    infrastructure.setup_elastic()

    query = Q()
    if user is not None:
        query &= Q(user_id=user)
    if staging:
        query &= Q(published=False)
    if processing:
        query &= Q(process_status=proc.PROCESS_RUNNING) | Q(tasks_status=proc.RUNNING)

    if outdated:
        uploads = proc.Calc._get_collection().distinct(
            'upload_id',
            {'metadata.nomad_version': {'$ne': config.version}})
        query &= Q(upload_id__in=uploads)

    if code is not None and len(code) > 0:
        code_queries = [es.Q('match', code_name=code_name) for code_name in code]
        code_query = es.Q('bool', should=code_queries, minimum_should_match=1)

        code_search = es.Search(index=config.elastic.index_name)
        code_search = code_search.query(code_query)
        code_search.aggs.bucket('uploads', es.A(
            'terms', field='upload_id', size=10000, min_doc_count=1))
        uploads = [
            upload['key']
            for upload in code_search.execute().aggs['uploads']['buckets']]

        query &= Q(upload_id__in=uploads)

    ctx.obj.query = query
    ctx.obj.uploads = proc.Upload.objects(query)


def query_uploads(ctx, uploads):
    try:
        json_query = json.loads(' '.join(uploads))
        request = search.SearchRequest()
        request.q = ESQ(json_query)
        request.quantity('upload_id', size=10000)
        uploads = list(request.execute()['quantities']['upload_id']['values'])
    except Exception:
        pass

    query = ctx.obj.query
    if len(uploads) > 0:
        query &= Q(upload_id__in=uploads)

    return query, proc.Upload.objects(query)


@uploads.command(help='List selected uploads')
@click.argument('UPLOADS', nargs=-1)
@click.option('-c', '--calculations', is_flag=True, help='Show details about calculations.')
@click.option('--ids', is_flag=True, help='Only show a list of ids.')
@click.option('--json', is_flag=True, help='Output a JSON array of ids.')
@click.pass_context
def ls(ctx, uploads, calculations, ids, json):
    _, uploads = query_uploads(ctx, uploads)

    def row(upload):
        row = [
            upload.upload_id,
            upload.name,
            upload.user_id,
            upload.process_status,
            upload.tasks_status,
            upload.published]

        if calculations:
            row += [
                upload.total_calcs,
                upload.failed_calcs,
                upload.total_calcs - upload.processed_calcs]

        return row

    headers = ['id', 'name', 'user', 'process', 'tasks', 'published']
    if calculations:
        headers += ['calcs', 'failed', 'processing']

    if ids:
        for upload in uploads:
            print(upload.upload_id)
        return

    if json:
        print('[%s]' % ','.join(['"%s"' % upload.upload_id for upload in uploads]))
        return

    print('%d uploads selected, showing no more than first 10' % uploads.count())
    print(tabulate(
        [row(upload) for upload in uploads[:10]],
        headers=headers))


@uploads.command(help='Change the owner of the upload and all its calcs.')
@click.argument('USERNAME', nargs=1)
@click.argument('UPLOADS', nargs=-1)
@click.pass_context
def chown(ctx, username, uploads):
    _, uploads = query_uploads(ctx, uploads)

    print('%d uploads selected, changing its owner ...' % uploads.count())

    user = datamodel.User.get(username=username)

    for upload in uploads:
        upload.user_id = user.user_id
        upload_with_metadata = upload.to_upload_with_metadata()
        calcs = upload_with_metadata.calcs

        def create_update(calc):
            return UpdateOne(
                {'_id': calc.calc_id},
                {'$set': {'metadata.uploader': user.user_id}})

        proc.Calc._get_collection().bulk_write([create_update(calc) for calc in calcs])
        upload.save()

        upload_with_metadata = upload.to_upload_with_metadata()
        calcs = upload_with_metadata.calcs
        search.index_all(calcs, do_refresh=False)
        search.refresh()


@uploads.command(help='Change the owner of the upload and all its calcs.')
@click.argument('UPLOADS', nargs=-1)
@click.option('--with-calcs', is_flag=True, help='Also reset all calculations.')
@click.pass_context
def reset(ctx, uploads, with_calcs):
    _, uploads = query_uploads(ctx, uploads)
    uploads_count = uploads.count()

    print('%d uploads selected, resetting their processing ...' % uploads_count)

    i = 0
    for upload in uploads:
        proc.Calc._get_collection().update_many(
            dict(upload_id=upload.upload_id),
            {'$set': proc.Calc.reset_pymongo_update()})

        upload.reset()
        upload.save()
        i += 1
        print('resetted %d of %d uploads' % (i, uploads_count))


@uploads.command(help='(Re-)index all calcs of the given uploads.')
@click.argument('UPLOADS', nargs=-1)
@click.pass_context
def index(ctx, uploads):
    _, uploads = query_uploads(ctx, uploads)
    uploads_count = uploads.count()

    print('%d uploads selected, indexing ...' % uploads_count)

    i, failed = 0, 0
    for upload in uploads:
        upload_with_metadata = upload.to_upload_with_metadata()
        calcs = upload_with_metadata.calcs
        failed += search.index_all(calcs)
        i += 1

        print('   indexed %d of %d uploads, failed to index %d entries' % (i, uploads_count, failed))


def delete_upload(upload, skip_es: bool = False, skip_files: bool = False, skip_mongo: bool = False):
    # delete elastic
    if not skip_es:
        search.delete_upload(upload_id=upload.upload_id)

    # delete files
    if not skip_files:
        # do it twice to get the two potential versions 'public' and 'staging'
        for _ in range(0, 2):
            upload_files = files.UploadFiles.get(upload_id=upload.upload_id)

            try:
                if upload_files is not None:
                    upload_files.delete()
            except Exception as e:
                logger = utils.get_logger(__name__)
                logger.error('could not delete files', exc_info=e)
                break

    # delete mongo
    if not skip_mongo:
        proc.Calc.objects(upload_id=upload.upload_id).delete()
        upload.delete()


@uploads.command(help='Delete selected upload')
@click.argument('UPLOADS', nargs=-1)
@click.option('--skip-es', help='Keep the elastic index version of the data.', is_flag=True)
@click.option('--skip-mongo', help='Keep uploads and calcs in mongo.', is_flag=True)
@click.option('--skip-files', help='Keep all related files.', is_flag=True)
@click.pass_context
def rm(ctx, uploads, skip_es, skip_mongo, skip_files):
    _, uploads = query_uploads(ctx, uploads)

    print('%d uploads selected, deleting ...' % uploads.count())

    for upload in uploads:
        delete_upload(upload, skip_es=skip_es, skip_mongo=skip_mongo, skip_files=skip_files)


<<<<<<< HEAD
@uploads.command(help='Create msgpack file for upload')
@click.argument('UPLOADS', nargs=-1)
@click.pass_context
def msgpacked(ctx, uploads):
    _, uploads = query_uploads(ctx, uploads)

    for upload in uploads:
        upload_files = files.UploadFiles.get(upload_id=upload.upload_id)

        if isinstance(upload_files, files.PublicUploadFiles):
            def iterator(zf, names):
                for name in names:
                    calc_id = name.strip('.json')
                    with zf.open(name) as f:
                        yield (calc_id, json.load(f))

            for access in ['public', 'restricted']:
                zf = upload_files.open_zip_file('archive', access, upload_files._archive_ext)
                archive_name = zf.filename.replace('.zip', '.msg')
                names = [name for name in zf.namelist() if name.endswith('json')]
                print('writing msgpack archive %s' % archive_name)
                write_archive(archive_name, len(names), iterator(zf, names))


def __run_processing(
        ctx, uploads, parallel: int, process: Callable[[proc.Upload], None], label: str):
    _, uploads = query_uploads(ctx, uploads)
    uploads_count = uploads.count()
    uploads = list(uploads)  # copy the whole mongo query set to avoid cursor timeouts

    cv = threading.Condition()
    threads: List[threading.Thread] = []

    state = dict(
        completed_count=0,
        skipped_count=0,
        available_threads_count=parallel)

    logger = utils.get_logger(__name__)

    print('%d uploads selected, %s ...' % (uploads_count, label))

    def process_upload(upload: proc.Upload):
        logger.info('%s started' % label, upload_id=upload.upload_id)

        completed = False
        if upload.process_running:
            logger.warn(
                'cannot trigger %s, since the upload is already/still processing' % label,
                current_process=upload.current_process,
                current_task=upload.current_task, upload_id=upload.upload_id)

        else:
            upload.reset()
            process(upload)
            upload.block_until_complete(interval=.5)

            if upload.tasks_status == proc.FAILURE:
                logger.info('%s with failure' % label, upload_id=upload.upload_id)

            completed = True

            logger.info('%s complete' % label, upload_id=upload.upload_id)

        with cv:
            state['completed_count'] += 1 if completed else 0
            state['skipped_count'] += 1 if not completed else 0
            state['available_threads_count'] += 1

            print(
                '   %s %s and skipped %s of %s uploads' %
                (label, state['completed_count'], state['skipped_count'], uploads_count))

            cv.notify()

    for upload in uploads:
        with cv:
            cv.wait_for(lambda: state['available_threads_count'] > 0)
            state['available_threads_count'] -= 1
            thread = threading.Thread(target=lambda: process_upload(upload))
            threads.append(thread)
            thread.start()

    for thread in threads:
        thread.join()


=======
>>>>>>> 22b09bb2
@uploads.command(help='Reprocess selected uploads.')
@click.argument('UPLOADS', nargs=-1)
@click.option('--parallel', default=1, type=int, help='Use the given amount of parallel processes. Default is 1.')
@click.pass_context
def re_process(ctx, uploads, parallel: int):
    _, uploads = query_uploads(ctx, uploads)
    __run_processing(uploads, parallel, lambda upload: upload.re_process_upload(), 're-processing')


@uploads.command(help='Repack selected uploads.')
@click.argument('UPLOADS', nargs=-1)
@click.option('--parallel', default=1, type=int, help='Use the given amount of parallel processes. Default is 1.')
@click.pass_context
def re_pack(ctx, uploads, parallel: int):
    _, uploads = query_uploads(ctx, uploads)
    __run_processing(uploads, parallel, lambda upload: upload.re_pack(), 're-packing')


@uploads.command(help='Attempt to abort the processing of uploads.')
@click.argument('UPLOADS', nargs=-1)
@click.option('--calcs', is_flag=True, help='Only stop calculation processing.')
@click.option('--kill', is_flag=True, help='Use the kill signal and force task failure.')
@click.option('--no-celery', is_flag=True, help='Do not attempt to stop the actual celery tasks')
@click.pass_context
def stop(ctx, uploads, calcs: bool, kill: bool, no_celery: bool):
    query, _ = query_uploads(ctx, uploads)

    logger = utils.get_logger(__name__)

    def stop_all(query):
        for process in query:
            logger_kwargs = dict(upload_id=process.upload_id)
            if isinstance(process, proc.Calc):
                logger_kwargs.update(calc_id=process.calc_id)

            if not no_celery:
                logger.info(
                    'send terminate celery task', celery_task_id=process.celery_task_id,
                    kill=kill, **logger_kwargs)

            kwargs = {}
            if kill:
                kwargs.update(signal='SIGKILL')
            try:
                if not no_celery:
                    proc.app.control.revoke(process.celery_task_id, terminate=True, **kwargs)
            except Exception as e:
                logger.warning(
                    'could not revoke celery task', exc_info=e,
                    celery_task_id=process.celery_task_id, **logger_kwargs)

            if kill:
                logger.info(
                    'fail proc', celery_task_id=process.celery_task_id, kill=kill,
                    **logger_kwargs)

                process.fail('process terminate via nomad cli')
                process.process_status = proc.PROCESS_COMPLETED
                process.on_process_complete(None)
                process.save()

    running_query = query & (Q(process_status=proc.PROCESS_RUNNING) | Q(tasks_status=proc.RUNNING))
    stop_all(proc.Calc.objects(running_query))
    if not calcs:
        stop_all(proc.Upload.objects(running_query))<|MERGE_RESOLUTION|>--- conflicted
+++ resolved
@@ -21,13 +21,9 @@
 import elasticsearch_dsl as es
 import json
 
-from nomad import processing as proc, config, infrastructure, utils, search, files, datamodel
-<<<<<<< HEAD
-from .admin import admin
-from nomad.archive import write_archive
-=======
+from nomad import processing as proc, config, infrastructure, utils, search, files, datamodel, archive
+
 from .admin import admin, __run_processing
->>>>>>> 22b09bb2
 
 
 @admin.group(help='Upload related commands')
@@ -246,11 +242,10 @@
         delete_upload(upload, skip_es=skip_es, skip_mongo=skip_mongo, skip_files=skip_files)
 
 
-<<<<<<< HEAD
 @uploads.command(help='Create msgpack file for upload')
 @click.argument('UPLOADS', nargs=-1)
 @click.pass_context
-def msgpacked(ctx, uploads):
+def msgpack(ctx, uploads):
     _, uploads = query_uploads(ctx, uploads)
 
     for upload in uploads:
@@ -264,78 +259,13 @@
                         yield (calc_id, json.load(f))
 
             for access in ['public', 'restricted']:
-                zf = upload_files.open_zip_file('archive', access, upload_files._archive_ext)
-                archive_name = zf.filename.replace('.zip', '.msg')
-                names = [name for name in zf.namelist() if name.endswith('json')]
-                print('writing msgpack archive %s' % archive_name)
-                write_archive(archive_name, len(names), iterator(zf, names))
-
-
-def __run_processing(
-        ctx, uploads, parallel: int, process: Callable[[proc.Upload], None], label: str):
-    _, uploads = query_uploads(ctx, uploads)
-    uploads_count = uploads.count()
-    uploads = list(uploads)  # copy the whole mongo query set to avoid cursor timeouts
-
-    cv = threading.Condition()
-    threads: List[threading.Thread] = []
-
-    state = dict(
-        completed_count=0,
-        skipped_count=0,
-        available_threads_count=parallel)
-
-    logger = utils.get_logger(__name__)
-
-    print('%d uploads selected, %s ...' % (uploads_count, label))
-
-    def process_upload(upload: proc.Upload):
-        logger.info('%s started' % label, upload_id=upload.upload_id)
-
-        completed = False
-        if upload.process_running:
-            logger.warn(
-                'cannot trigger %s, since the upload is already/still processing' % label,
-                current_process=upload.current_process,
-                current_task=upload.current_task, upload_id=upload.upload_id)
-
-        else:
-            upload.reset()
-            process(upload)
-            upload.block_until_complete(interval=.5)
-
-            if upload.tasks_status == proc.FAILURE:
-                logger.info('%s with failure' % label, upload_id=upload.upload_id)
-
-            completed = True
-
-            logger.info('%s complete' % label, upload_id=upload.upload_id)
-
-        with cv:
-            state['completed_count'] += 1 if completed else 0
-            state['skipped_count'] += 1 if not completed else 0
-            state['available_threads_count'] += 1
-
-            print(
-                '   %s %s and skipped %s of %s uploads' %
-                (label, state['completed_count'], state['skipped_count'], uploads_count))
-
-            cv.notify()
-
-    for upload in uploads:
-        with cv:
-            cv.wait_for(lambda: state['available_threads_count'] > 0)
-            state['available_threads_count'] -= 1
-            thread = threading.Thread(target=lambda: process_upload(upload))
-            threads.append(thread)
-            thread.start()
-
-    for thread in threads:
-        thread.join()
-
-
-=======
->>>>>>> 22b09bb2
+                with upload_files.open_zip_file('archive', access, upload_files._archive_ext) as zf:
+                    archive_name = zf.filename.replace('.zip', '.msg')
+                    names = [name for name in zf.namelist() if name.endswith('json')]
+                    archive.write_archive(archive_name, len(names), iterator(zf, names))
+                print('wrote msgpack archive %s' % archive_name)
+
+
 @uploads.command(help='Reprocess selected uploads.')
 @click.argument('UPLOADS', nargs=-1)
 @click.option('--parallel', default=1, type=int, help='Use the given amount of parallel processes. Default is 1.')
