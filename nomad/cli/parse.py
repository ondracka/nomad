from typing import Union, Callable, cast
import os.path
import json
import click
import sys

from nomad import config, utils, files
from nomad.parsing import LocalBackend, parser_dict, match_parser, MatchingParser, MetainfoBackend
from nomad.metainfo.legacy import LegacyMetainfoEnvironment
from nomad.normalizing import normalizers
from nomad.datamodel import EntryMetadata

from nomadcore import simple_parser

from .cli import cli


def parse(
        mainfile: str, upload_files: Union[str, files.StagingUploadFiles],
        parser_name: str = None,
        backend_factory: Callable = None,
        strict: bool = True, logger=None) -> LocalBackend:
    '''
    Run the given parser on the downloaded calculation. If no parser is given,
    do parser matching and use the respective parser.
<<<<<<< HEAD
    '''
=======

    Returns: A tuple with the parser instance and result backend
    """
>>>>>>> 847ac861
    if logger is None:
        logger = utils.get_logger(__name__)
    if parser_name is not None:
        parser = parser_dict.get(parser_name)
        assert parser is not None, 'the given parser must exist'
    else:
        parser = match_parser(mainfile, upload_files, strict=strict)
        if isinstance(parser, MatchingParser):
            parser_name = parser.name
        else:
            parser_name = parser.__class__.__name__

    assert parser is not None, 'there is no parser matching %s' % mainfile
    logger = logger.bind(parser=parser.name)  # type: ignore
    logger.info('identified parser')
    if hasattr(parser, 'backend_factory'):
        setattr(parser, 'backend_factory', backend_factory)

    if isinstance(upload_files, str):
        mainfile_path = os.path.join(upload_files, mainfile)
    else:
        mainfile_path = upload_files.raw_file_object(mainfile).os_path

    parser_backend = parser.run(mainfile_path, logger=logger)

    if not parser_backend.status[0] == 'ParseSuccess':
        logger.error('parsing was not successful', status=parser_backend.status)

    parser_backend.openNonOverlappingSection('section_entry_info')
    parser_backend.addValue('upload_id', config.services.unavailable_value)
    parser_backend.addValue('calc_id', config.services.unavailable_value)
    parser_backend.addValue('calc_hash', "no hash")
    parser_backend.addValue('mainfile', mainfile)
    parser_backend.addValue('parser_name', parser_name)
    parser_backend.closeNonOverlappingSection('section_entry_info')

    logger.info('ran parser')
    return parser_backend


def normalize(
        normalizer: Union[str, Callable], parser_backend: LocalBackend = None,
        logger=None) -> LocalBackend:

    if logger is None:
        logger = utils.get_logger(__name__)

    if isinstance(normalizer, str):
        normalizer = next(
            normalizer_instance for normalizer_instance in normalizers
            if normalizer_instance.__class__.__name__ == normalizer)

    assert normalizer is not None, 'there is no normalizer %s' % str(normalizer)
    normalizer_instance = cast(Callable, normalizer)(parser_backend)
    logger = logger.bind(normalizer=normalizer_instance.__class__.__name__)
    logger.info('identified normalizer')

    normalizer_instance.normalize(logger=logger)
    logger.info('ran normalizer')
    return parser_backend


<<<<<<< HEAD
def normalize_all(parser_backend: LocalBackend = None, logger=None) -> LocalBackend:
    '''
=======
def normalize_all(parser_backend: LocalBackend, logger=None) -> LocalBackend:
    """
>>>>>>> 847ac861
    Parse the downloaded calculation and run the whole normalizer chain.
    '''
    for normalizer in normalizers:
        if normalizer.domain == parser_backend.domain:
            parser_backend = normalize(
                normalizer, parser_backend=parser_backend, logger=logger)

    return parser_backend


@cli.command(help='Run parsing and normalizing locally.', name='parse')
@click.argument('MAINFILE', nargs=1, required=True, type=str)
@click.option('--show-backend', is_flag=True, default=False, help='Print the backend data.')
@click.option('--show-metadata', is_flag=True, default=False, help='Print the extracted repo metadata.')
@click.option('--skip-normalizers', is_flag=True, default=False, help='Do not run the normalizer.')
@click.option('--not-strict', is_flag=True, help='Do also match artificial parsers.')
@click.option('--parser', help='Skip matching and use the provided parser')
@click.option('--metainfo', is_flag=True, help='Use the new metainfo instead of the legacy metainfo.')
@click.option('--annotate', is_flag=True, help='Sub-matcher based parsers will create a .annotate file.')
def _parse(
        mainfile, show_backend, show_metadata, skip_normalizers, not_strict, parser,
        metainfo, annotate):

    simple_parser.annotate = annotate

    utils.configure_logging()
    kwargs = dict(strict=not not_strict, parser_name=parser)

    if metainfo:

        def backend_factory(env, logger):
            return MetainfoBackend(LegacyMetainfoEnvironment(env), logger=logger)

        kwargs.update(backend_factory=backend_factory)

    backend = parse(mainfile, '.', **kwargs)

    if not skip_normalizers:
        normalize_all(backend)

    if show_backend:
        backend.write_json(sys.stdout, pretty=True)
    if show_metadata:
<<<<<<< HEAD
        metadata = EntryMetadata(domain='dft')  # TODO take domain from matched parser
=======
        metadata = CalcWithMetadata(domain=backend.domain)
>>>>>>> 847ac861
        metadata.apply_domain_metadata(backend)
        json.dump(metadata.m_to_dict(), sys.stdout, indent=4)<|MERGE_RESOLUTION|>--- conflicted
+++ resolved
@@ -23,13 +23,7 @@
     '''
     Run the given parser on the downloaded calculation. If no parser is given,
     do parser matching and use the respective parser.
-<<<<<<< HEAD
     '''
-=======
-
-    Returns: A tuple with the parser instance and result backend
-    """
->>>>>>> 847ac861
     if logger is None:
         logger = utils.get_logger(__name__)
     if parser_name is not None:
@@ -92,13 +86,8 @@
     return parser_backend
 
 
-<<<<<<< HEAD
 def normalize_all(parser_backend: LocalBackend = None, logger=None) -> LocalBackend:
     '''
-=======
-def normalize_all(parser_backend: LocalBackend, logger=None) -> LocalBackend:
-    """
->>>>>>> 847ac861
     Parse the downloaded calculation and run the whole normalizer chain.
     '''
     for normalizer in normalizers:
@@ -142,10 +131,6 @@
     if show_backend:
         backend.write_json(sys.stdout, pretty=True)
     if show_metadata:
-<<<<<<< HEAD
         metadata = EntryMetadata(domain='dft')  # TODO take domain from matched parser
-=======
-        metadata = CalcWithMetadata(domain=backend.domain)
->>>>>>> 847ac861
         metadata.apply_domain_metadata(backend)
         json.dump(metadata.m_to_dict(), sys.stdout, indent=4)