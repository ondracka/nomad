--- conflicted
+++ resolved
@@ -25,11 +25,7 @@
     Quantity, ElasticTransformer as OPTElasticTransformer)
 from optimade.models import CHEMICAL_SYMBOLS, ATOMIC_NUMBERS
 
-<<<<<<< HEAD
-from nomad.search.v0 import search_quantities
-=======
 from .common import provider_specific_fields
->>>>>>> 2c9a71d7
 
 
 _parser = LarkParser(version=(0, 10, 1))
