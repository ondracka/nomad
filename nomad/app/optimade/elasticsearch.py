--- conflicted
+++ resolved
@@ -208,13 +208,8 @@
 
         attrs = archive.metadata.optimade.m_to_dict()
 
-<<<<<<< HEAD
         attrs['immutable_id'] = entry_id
-        attrs['last_modified'] = archive.metadata.last_processing if archive.metadata.last_processing is not None else archive.metadata.upload_time
-=======
-        attrs['immutable_id'] = calc_id
-        attrs['last_modified'] = entry.last_processing if entry.last_processing is not None else entry.upload_create_time
->>>>>>> 996ece52
+        attrs['last_modified'] = archive.metadata.last_processing if archive.metadata.last_processing is not None else archive.metadata.upload_create_time
 
         # TODO this should be removed, once all data is reprocessed with the right normalization
         attrs['chemical_formula_reduced'] = optimade_chemical_formula_reduced(
