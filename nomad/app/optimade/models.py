# Copyright 2018 Markus Scheidgen
#
# Licensed under the Apache License, Version 2.0 (the "License");
# you may not use this file except in compliance with the License.
# You may obtain a copy of the License at
#
#   http://www.apache.org/licenses/LICENSE-2.0
#
# Unless required by applicable law or agreed to in writing, software
# distributed under the License is distributed on an"AS IS" BASIS,
# WITHOUT WARRANTIES OR CONDITIONS OF ANY KIND, either express or implied.
# See the License for the specific language governing permissions and
# limitations under the License.

"""
All the API flask restplus models.
"""

from typing import Set
from flask_restplus import fields
import datetime
import math

from nomad import config
from nomad.app.utils import RFC3339DateTime
from nomad.datamodel import CalcWithMetadata

from .api import api, base_url, url


# TODO error/warning objects

json_api_meta_object_model = api.model('MetaObject', {
    'query': fields.Nested(model=api.model('Query', {
        'representation': fields.String(
            required=True,
            description='A string with the part of the URL following the base URL')
    }, description='Information on the query that was requested.')),

    'api_version': fields.String(
        required=True,
        description='A string containing the version of the API implementation.'),

    'time_stamp': RFC3339DateTime(
        required=True,
        description='A timestamp containing the date and time at which the query was executed.'),

    'data_returned': fields.Integer(
        required=True,
        description='An integer containing the number of data objects returned for the query.'),

    'more_data_available': fields.Boolean(
        required=True,
        description='False if all data for this query has been returned, and true if not.'),

    'provider': fields.Nested(
        required=True, skip_none=True,
        description='Information on the database provider of the implementation.',
        model=api.model('Provider', {
            'name': fields.String(
                required=True,
                description='A short name for the database provider.'),
            'description': fields.String(
                required=True,
                description='A longer description of the database provider.'),
            'prefix': fields.String(
                required=True,
                description='Database-provider-specific prefix.'),
            'homepage': fields.String(
                required=False,
                description='Homepage of the database provider'),
            'index_base_url': fields.String(
                required=False,
                description='Base URL for the index meta-database.')
        })),

    'data_available': fields.Integer(
        required=False,
        description=('An integer containing the total number of data objects available in '
                     'the database.')),

    'last_id': fields.String(
        required=False,
        description='A string containing the last ID returned'),

    'response_message': fields.String(
        required=False,
        description='Response string from the server.'),

    'implementation': fields.Nested(
        required=False, skip_none=True,
        description='Server implementation details.',
        model=api.model('Implementation', {
            'name': fields.String(
                description='Name of the implementation'),
            'version': fields.String(
                description='Version string of the current implementation.'),
            'source_url': fields.String(
                description=' URL of the implementation source, either downloadable archive or version control system.'),
            'maintainer': fields.Nested(
                skip_none=True,
                description='Details about the maintainer of the implementation',
                model=api.model('Maintainer', {
                    'email': fields.String()
                })
            )
        }))
})


class Meta():

    def __init__(self, query: str, returned: int, available: int = None, last_id: str = None):
        self.query = dict(representation=query)
        self.api_version = '0.10.0'
        self.time_stamp = datetime.datetime.now()
        self.data_returned = returned
        self.more_data_available = available > returned if available is not None else False
        self.provider = dict(
            name='NOMAD',
            description='The NOvel MAterials Discovery project and database.',
            prefix='nomad',
            homepage='https//nomad-coe.eu',
            index_base_url=base_url
        )

        self.data_available = available
        self.last_id = last_id
        self.implementation = dict(
            name='nomad@fairdi',
            version=config.version,
            source_url='https://gitlab.mpcdf.mpg.de/nomad-lab/nomad-FAIR',
            maintainer=dict(email='markus.scheidgen@physik.hu-berlin.de'))


json_api_links_model = api.model('Links', {
    'base_url': fields.String(
        description='The base URL of the implementation'),

    'next': fields.String(
        description=('A link to fetch the next set of results. When the current response '
                     'is the last page of data, this field MUST be either omitted or null.')),

    'prev': fields.String(
        description=('The previous page of data. null or omitted when the current response '
                     'is the first page of data.')),

    'last': fields.String(
        description='The last page of data.'),

    'first': fields.String(
        description='The first page of data.')

})


def Links(endpoint: str, available: int, page_number: int, page_limit: int, **kwargs):
    last_page = math.ceil(available / page_limit)

    rest = dict(page_limit=page_limit)
    rest.update(**{key: value for key, value in kwargs.items() if value is not None})

    result = dict(
        base_url=url(),
        first=url(endpoint, page_number=1, **rest),
        last=url(endpoint, page_number=last_page, **rest))

    if page_number > 1:
        result['prev'] = url(endpoint, page_number=page_number - 1, **rest)
    if page_number * page_limit < available:
        result['next'] = url(endpoint, page_number=page_number + 1, **rest)

    return result


json_api_response_model = api.model('Response', {
    'links': fields.Nested(
        required=False,
        description='Links object with pagination links.',
        skip_none=True,
        model=json_api_links_model),

    'meta': fields.Nested(
        required=True,
        description='JSON API meta object.',
        model=json_api_meta_object_model),

    'included': fields.List(
        fields.Arbitrary(),
        required=False,
        description=('A list of JSON API resource objects related to the primary data '
                     'contained in data. Responses that contain related resources under '
                     'included are known as compound documents in the JSON API.'))
})

json_api_data_object_model = api.model('DataObject', {
    'type': fields.String(
        description='The type of the object [structure or calculations].'),

    'id': fields.String(
        description='The id of the object.'),

    'immutable_id': fields.String(
        description='The entries immutable id.'),

    'last_modified': RFC3339DateTime(
        description='Date and time representing when the entry was last modified.'),

    'attributes': fields.Raw(
        description='A dictionary, containing key-value pairs representing the entries properties')

    # further optional fields: links, meta, relationships
})


class CalculationDataObject:
<<<<<<< HEAD
    def __init__(self, search_entry_dict: Dict[str, Any], request_fields: Set[str] = None):
        #attrs = search_entry_dict

        attrs = {
            key: value for key, value in search_entry_dict['optimade'].items()
            if key is not 'elements_ratios' and (request_fields is None or key in request_fields)
        }
        if request_fields is None or 'elements_ratios' in request_fields:
            attrs['elements_ratios'] = [
                d['elements_ratios'] for d in search_entry_dict['optimade']['elements_ratios']
            ]
        attrs.update(**{
            '_nomad_%s' % key: value for key, value in search_entry_dict.items()
            if key != 'optimade' and (request_fields is None or '_nomad_%s' % key in request_fields)
        })

        self.type = 'calculation'
        self.id = search_entry_dict['calc_id']
        #attrs['immutable_id'] = search_entry_dict['calc_id']
        #attrs['last_modified'] = search_entry_dict.get(
        #    'last_processing', search_entry_dict.get('upload_time', None))
        self.immutable_id = search_entry_dict['calc_id']
        self.last_modified = search_entry_dict.get(
            'last_processing', search_entry_dict.get('upload_time', None))
=======
    def __init__(self, calc: CalcWithMetadata, request_fields: Set[str] = None):

        def include(key):
            if request_fields is None or \
                    (key == 'optimade' and key in request_fields) or \
                    (key != 'optimade' and '_nomad_%s' % key in request_fields):

                return True

            return False

        attrs = {key: value for key, value in calc['optimade'].items() if include(key)}

        self.type = 'calculation'
        self.id = calc.calc_id
        self.immutable_id = calc.calc_id
        self.last_modified = calc.last_processing if calc.last_processing is not None else calc.upload_time
>>>>>>> ce6c2ea6
        self.attributes = attrs


class Property:
    @staticmethod
    def from_nomad_to_optimade(name: str):
        if name.startswith('optimade.'):
            return name[9:]
        else:
            return '_nomad_%s' % name

    @staticmethod
    def from_optimade_to_nomad(name: str):
        if name.startswith('_nomad_'):
            return name[7:]
        else:
            return 'optimade.%s' % name


json_api_single_response_model = api.inherit(
    'SingleResponse', json_api_response_model, {
        'data': fields.Nested(
            model=json_api_data_object_model,
            required=True,
            description=('The returned response object.'))
    })

json_api_list_response_model = api.inherit(
    'SingleResponse', json_api_response_model, {
        'data': fields.List(
            fields.Nested(json_api_data_object_model),
            required=True,
            description=('The list of returned response objects.'))
    })


base_endpoint_parser = api.parser()
base_endpoint_parser.add_argument(
    'response_format', type=str,
    help=('The output format requested. Defaults to the format string "json", which '
          'specifies the standard output format described in this specification.'))
base_endpoint_parser.add_argument(
    'email_address', type=str,
    help=('An email address of the user making the request. The email SHOULD be that of a '
          'person and not an automatic system.'))
base_endpoint_parser.add_argument(
    'response_fields', action='split', type=str,
    help=('A comma-delimited set of fields to be provided in the output. If provided, only '
          'these fields MUST be returned and no others.'))

entry_listing_endpoint_parser = base_endpoint_parser.copy()
entry_listing_endpoint_parser.add_argument(
    'filter', type=str, help='An optimade filter string.')
entry_listing_endpoint_parser.add_argument(
    'page_limit', type=int,
    help='Sets a numerical limit on the number of entries returned.')
entry_listing_endpoint_parser.add_argument(
    'page_number', type=int,
    help='Sets the page number to return.')
entry_listing_endpoint_parser.add_argument(
    'sort', type=str,
    help='Name of the property to sort the results by.')

single_entry_endpoint_parser = base_endpoint_parser.copy()<|MERGE_RESOLUTION|>--- conflicted
+++ resolved
@@ -212,41 +212,32 @@
     # further optional fields: links, meta, relationships
 })
 
+json_api_calculation_info_model = api.model('CalculationInfo', {
+    'description': fields.String(
+        description='Description of the entry'),
+
+    'properties': fields.Raw(
+        description=('A dictionary describing queryable properties for this '
+                     'entry type, where each key is a property name')),
+
+    'formats': fields.List(
+        fields.String(),
+        required=True,
+        description='List of output formats available for this type of entry'),
+
+    'output_fields_by_format': fields.Raw(
+        description=('Dictionary of available output fields for this entry'
+                     'type, where the keys are the values of the formats list'
+                     'and the values are the keys of the properties dictionary'))
+
+})
+
 
 class CalculationDataObject:
-<<<<<<< HEAD
-    def __init__(self, search_entry_dict: Dict[str, Any], request_fields: Set[str] = None):
-        #attrs = search_entry_dict
-
-        attrs = {
-            key: value for key, value in search_entry_dict['optimade'].items()
-            if key is not 'elements_ratios' and (request_fields is None or key in request_fields)
-        }
-        if request_fields is None or 'elements_ratios' in request_fields:
-            attrs['elements_ratios'] = [
-                d['elements_ratios'] for d in search_entry_dict['optimade']['elements_ratios']
-            ]
-        attrs.update(**{
-            '_nomad_%s' % key: value for key, value in search_entry_dict.items()
-            if key != 'optimade' and (request_fields is None or '_nomad_%s' % key in request_fields)
-        })
-
-        self.type = 'calculation'
-        self.id = search_entry_dict['calc_id']
-        #attrs['immutable_id'] = search_entry_dict['calc_id']
-        #attrs['last_modified'] = search_entry_dict.get(
-        #    'last_processing', search_entry_dict.get('upload_time', None))
-        self.immutable_id = search_entry_dict['calc_id']
-        self.last_modified = search_entry_dict.get(
-            'last_processing', search_entry_dict.get('upload_time', None))
-=======
     def __init__(self, calc: CalcWithMetadata, request_fields: Set[str] = None):
 
         def include(key):
-            if request_fields is None or \
-                    (key == 'optimade' and key in request_fields) or \
-                    (key != 'optimade' and '_nomad_%s' % key in request_fields):
-
+            if request_fields is None or (key in request_fields):
                 return True
 
             return False
@@ -257,7 +248,6 @@
         self.id = calc.calc_id
         self.immutable_id = calc.calc_id
         self.last_modified = calc.last_processing if calc.last_processing is not None else calc.upload_time
->>>>>>> ce6c2ea6
         self.attributes = attrs
 
 
@@ -291,6 +281,14 @@
             fields.Nested(json_api_data_object_model),
             required=True,
             description=('The list of returned response objects.'))
+    })
+
+json_api_info_response_model = api.inherit(
+    'SingleResponse', json_api_response_model, {
+        'data': fields.Nested(
+            model=json_api_calculation_info_model,
+            required=True,
+            description=('The returned response object.'))
     })
 
 
