--- conflicted
+++ resolved
@@ -29,13 +29,10 @@
 import nomad_meta_info
 
 from nomad.files import UploadFiles, Restricted
-<<<<<<< HEAD
-from nomad import utils, search, config
+from nomad import search, config
 from nomad.archive_library.utils import get_dbs
-=======
 from nomad import search, config
 from nomad.app import common
->>>>>>> cba76e53
 
 from .auth import authenticate, create_authorization_predicate
 from .api import api
