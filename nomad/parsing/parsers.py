--- conflicted
+++ resolved
@@ -46,9 +46,7 @@
 from castepparser import CastepParser
 from wien2kparser import Wien2kParser
 from nwchemparser import NWChemParser
-<<<<<<< HEAD
 from lobsterparser import LobsterParser
-=======
 from bandparser import BandParser
 from amberparser import AmberParser
 from asapparser import AsapParser
@@ -74,7 +72,6 @@
 from atkparser import ATKParser
 from qboxparser import QboxParser
 from openkimparser import OpenKIMParser
->>>>>>> 0b43b253
 
 try:
     # these packages are not available without parsing extra, which is ok, if the
@@ -207,50 +204,7 @@
     LammpsParser(),
     AmberParser(),
     GromacsParser(),
-<<<<<<< HEAD
-    LegacyParser(
-        name='parsers/gromos', code_name='Gromos', domain='dft',
-        parser_class_name='gromosparser.GromosParser',
-        mainfile_contents_re=r'Bugreports to http://www.gromos.net'
-    ),
-    LegacyParser(
-        name='parsers/namd', code_name='Namd', domain='dft',
-        parser_class_name='namdparser.NamdParser',
-        mainfile_contents_re=r'\s*Info:\s*NAMD\s*[0-9.]+\s*for\s*',
-        mainfile_mime_re=r'text/.*',
-    ),
-    LegacyParser(
-        name='parsers/charmm', code_name='Charmm', domain='dft',
-        parser_class_name='charmmparser.CharmmParser',
-        mainfile_contents_re=r'\s*Chemistry\s*at\s*HARvard\s*Macromolecular\s*Mechanics\s*',
-        mainfile_mime_re=r'text/.*',
-    ),
-    LegacyParser(
-        name='parsers/dftbplus', code_name='DFTB+', domain='dft',
-        parser_class_name='dftbplusparser.DFTBPlusParser',
-        mainfile_contents_re=r'^ Fermi distribution function\s*',
-        mainfile_mime_re=r'text/.*',
-    ),
-    LegacyParser(
-        name='parsers/asap', code_name='ASAP', domain='dft',
-        parser_class_name='asapparser.AsapParser',
-        mainfile_name_re=r'.*.traj$',
-        mainfile_mime_re=r'application/octet-stream',
-    ),
-    LegacyParser(
-        name='parsers/fplo', code_name='fplo', domain='dft',
-        parser_class_name='fploparser.FploParser',
-        mainfile_contents_re=r'\s*\|\s*FULL-POTENTIAL LOCAL-ORBITAL MINIMUM BASIS BANDSTRUCTURE CODE\s*\|\s*',
-        mainfile_mime_re=r'text/.*',
-    ),
-    LegacyParser(
-        name='parsers/mopac', code_name='MOPAC', domain='dft',
-        parser_class_name='mopacparser.MopacParser',
-        mainfile_contents_re=r'\s*\*\*\s*MOPAC\s*([0-9a-zA-Z]*)\s*\*\*\s*',
-        mainfile_mime_re=r'text/.*',
-    ),
     LobsterParser(),
-=======
     GromosParser(),
     NAMDParser(),
     CharmmParser(),
@@ -258,7 +212,6 @@
     AsapParser(),
     FploParser(),
     MopacParser(),
->>>>>>> 0b43b253
     ArchiveParser()
 ]
 
