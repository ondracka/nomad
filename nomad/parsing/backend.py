--- conflicted
+++ resolved
@@ -342,11 +342,12 @@
 
         # things that have no real purpos, but are required by some legacy code
         self._unknown_attributes = {}
+        self._known_attributes = ['results']
         self.fileOut = io.StringIO()
 
     def __getattr__(self, name):
         """ Support for unimplemented and unexpected methods. """
-        if self._unknown_attributes.get(name) is None:
+        if name not in self._known_attributes and self._unknown_attributes.get(name) is None:
             self.logger.debug('Access of unexpected backend attribute/method', attribute=name)
             self._unknown_attributes[name] = name
 
@@ -536,42 +537,9 @@
         self._errors = None
         self._warnings: List[str] = []
 
-<<<<<<< HEAD
-    def write_json(self, out: TextIO, pretty=True, filter: Callable[[str, Any], Any] = None):
-=======
-    def to_calc_with_metadata(self) -> CalcWithMetadata:
-        repo_data = dict(calc_id=self.get_value('calc_id'))
-        for section in ['section_calculation_info', 'section_repository_info']:
-            repo_data[section] = self._obj(
-                self._delegate.results[section],
-                lambda name, value: value if name != 'archive_processor_warnings' else None)
-
-        calc_data = repo_data['section_repository_info']['section_repository_parserdata']
-
-        target = CalcWithMetadata()
-        target.upload_id = repo_data['section_calculation_info']['upload_id']
-        target.calc_id = repo_data['section_calculation_info']['calc_id']
-        target.calc_hash = calc_data['repository_checksum']
-        target.basis_set = calc_data['repository_basis_set_type']
-        target.crystal_system = calc_data['repository_crystal_system']
-        target.xc_functional = calc_data['repository_xc_treatment']
-        target.system = calc_data['repository_system_type']
-        target.atoms = calc_data['repository_atomic_elements']
-        target.spacegroup = calc_data['repository_spacegroup_nr']
-        target.formula = calc_data['repository_chemical_formula']
-        target.code_version = calc_data['repository_code_version']
-        target.code_name = calc_data['repository_program_name']
-        target.files = repo_data['section_repository_info'].get('repository_filepaths', [])
-        target.mainfile = repo_data['section_calculation_info'].get('main_file', None)
-
-        target.backend = self
-
-        return target
-
     def write_json(
             self, out: TextIO, pretty=True, filter: Callable[[str, Any], Any] = None,
-            root_sections = ['section_run', 'section_calculation_info', 'section_repository_info']):
->>>>>>> 49db4441
+            root_sections: List[str] = ['section_run', 'section_entry_info']):
         """
         Writes the results stored in the backend after parsing in an 'archive'.json
         style format.
