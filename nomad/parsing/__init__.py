--- conflicted
+++ resolved
@@ -431,8 +431,6 @@
         mainfile_name_re=(r'.*.aptfim')
     ),
     LegacyParser(
-<<<<<<< HEAD
-=======
         name='parsers/eels', code_name='eels', domain='ems',
         parser_class_name='eelsparser.EelsParserInterface',
         mainfile_mime_re=r'(application/json)|(text/.*)',
@@ -440,7 +438,6 @@
         mainfile_contents_re=(r'"api_permalink": "https://api\.eelsdb\.eu')
     ),
     LegacyParser(
->>>>>>> 847ac861
         name='parsers/qbox', code_name='qbox', domain='dft',
         parser_class_name='qboxparser.QboxParser',
         mainfile_mime_re=r'(application/xml)|(text/.*)',
