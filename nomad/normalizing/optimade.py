--- conflicted
+++ resolved
@@ -16,6 +16,7 @@
 import numpy as np
 import re
 import ase.data
+from string import ascii_uppercase
 
 from nomad.normalizing.normalizer import SystemBasedNormalizer
 from nomad.metainfo import units
@@ -23,7 +24,6 @@
 
 species_re = re.compile(r'^([A-Z][a-z]?)(\d*)$')
 
-from string import ascii_uppercase
 
 class OptimadeNormalizer(SystemBasedNormalizer):
 
@@ -78,12 +78,12 @@
         optimade.chemical_formula_reduced = get_value('chemical_composition_reduced')
         optimade.chemical_formula_hill = get_value('chemical_composition_bulk_reduced')
         optimade.chemical_formula_descriptive = optimade.chemical_formula_hill
-        #optimade.chemical_formula_anonymous = ''.join([
-        #    '%s' % element + (str(atom_counts[element]) if atom_counts[element] > 1 else '')
-        #    for element in optimade.elements])
-        optimade.chemical_formula_anonymous = ''.join([
-            '%s' % ascii_uppercase[i%len(ascii_uppercase)] + (str(atom_counts[optimade.elements[i]]) if atom_counts[optimade.elements[i]] > 1 else '')
-            for i in range(len(optimade.elements))])
+        optimade.chemical_formula_anonymous = ''
+        for i in range(len(optimade.elements)):
+            part = '%s' % ascii_uppercase[i % len(ascii_uppercase)]
+            if atom_counts[optimade.elements[i]] > 1:
+                part += str(atom_counts[optimade.elements[i]])
+            optimade.chemical_formula_anonymous += part
 
         # sites
         optimade.nsites = len(nomad_species)
@@ -98,7 +98,7 @@
         for species_label in set(nomad_species):
             match = re.match(species_re, species_label)
 
-            element_label, index = match.groups(1), match.groups(2)
+            element_label = match.group(1)
 
             species = optimade.m_create(Species)
             species.name = species_label
@@ -113,21 +113,10 @@
 
         return optimade
 
-<<<<<<< HEAD
-    #AL
-    #def gen_species(self,elements):
-    #    species  = []
-    #    for i in range(len(elements)):
-    #        specie = {'name':'%s%d'%(elements[i])} 
-            
-
-    def normalize_system(self, index):
-=======
     def normalize_system(self, index, is_representative):
         if not is_representative:
             return False
 
->>>>>>> ce6c2ea6
         try:
             optimade = self.get_optimade_data(index)
             self._backend.add_mi2_section(optimade)
