# Copyright 2018 Markus Scheidgen
#
# Licensed under the Apache License, Version 2.0 (the "License");
# you may not use this file except in compliance with the License.
# You may obtain a copy of the License at
#
#   http://www.apache.org/licenses/LICENSE-2.0
#
# Unless required by applicable law or agreed to in writing, software
# distributed under the License is distributed on an"AS IS" BASIS,
# WITHOUT WARRANTIES OR CONDITIONS OF ANY KIND, either express or implied.
# See the License for the specific language governing permissions and
# limitations under the License.

from .normalizer import Normalizer
<<<<<<< HEAD
from nomad.datamodel.metainfo.public import section_dos_fingerprint
=======
from nomad.atomutils import get_volume
>>>>>>> caa85577
import numpy as np

from nomad_dos_fingerprints import DOSFingerprint


class DosNormalizer(Normalizer):

    def normalize(self, logger=None) -> None:

        if logger is not None:
            self.logger = logger.bind(normalizer=self.__class__.__name__)

        # Do nothing if section_run is not present
        if self.section_run is None:
            return

        # 'scc': single_configuration_calculation
        section_sccs = self.section_run.section_single_configuration_calculation
        if section_sccs is None:
            return

        for scc in section_sccs:
            section_dos = scc.section_dos
            if section_dos is None:
                continue

            for dos in section_dos:
                dos_values = dos.dos_values
                if dos_values is None:
                    # section dos without dos_values
                    continue

                system = scc.single_configuration_calculation_to_system_ref
                if system is None:
                    self.logger.error('referenced system for dos calculation could not be found')
                    continue

                atom_positions = system.atom_positions
                lattice_vectors = system.lattice_vectors
                if atom_positions is None:
                    self.logger.error('required quantity atom_positions is not available')
                    return
                if lattice_vectors is None:
                    self.logger.error('required quantity lattice_vectors is not available')
                    return

                number_of_atoms = np.shape(atom_positions)[0]
                unit_cell_volume = get_volume(lattice_vectors.magnitude)

                # Final quantities
                dos_normed = dos_values / (number_of_atoms * unit_cell_volume)

                # Data for DOS fingerprint
                dos_fingerprint = None
                try:
                    dos_energies = dos.dos_energies
                    dos_fingerprint = DOSFingerprint().calculate(np.array(dos_energies), dos_values)
                except Exception as e:
                    self.logger.error('could not generate dos fingerprint', exc_info=e)

                # Add quantities to NOMAD's Metainfo
                scc_url = '/section_run/0/section_single_configuration_calculation/%d/section_dos/0' % scc.m_parent_index
                self._backend.openContext(scc_url)
                dos.dos_values_normalized = dos_normed
                if dos_fingerprint is not None:
                    sec_dos_fingerprint = dos.m_create(section_dos_fingerprint)
                    sec_dos_fingerprint.bins = dos_fingerprint.bins
                    sec_dos_fingerprint.indices = dos_fingerprint.indices
                    sec_dos_fingerprint.stepsize = dos_fingerprint.stepsize
                    sec_dos_fingerprint.grid_id = dos_fingerprint.grid_id
                    sec_dos_fingerprint.filling_factor = dos_fingerprint.filling_factor
                self._backend.closeContext(scc_url)<|MERGE_RESOLUTION|>--- conflicted
+++ resolved
@@ -12,15 +12,14 @@
 # See the License for the specific language governing permissions and
 # limitations under the License.
 
-from .normalizer import Normalizer
-<<<<<<< HEAD
-from nomad.datamodel.metainfo.public import section_dos_fingerprint
-=======
-from nomad.atomutils import get_volume
->>>>>>> caa85577
 import numpy as np
 
 from nomad_dos_fingerprints import DOSFingerprint
+
+from nomad.datamodel.metainfo.public import section_dos_fingerprint
+from nomad.atomutils import get_volume
+
+from .normalizer import Normalizer
 
 
 class DosNormalizer(Normalizer):
