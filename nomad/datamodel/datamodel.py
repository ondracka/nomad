--- conflicted
+++ resolved
@@ -681,12 +681,9 @@
 
     run = metainfo.SubSection(sub_section=Run, repeats=True)
     measurement = metainfo.SubSection(sub_section=Measurement, repeats=True)
-<<<<<<< HEAD
 
     data = metainfo.SubSection(sub_section=EntryData)
-=======
-    material_library = metainfo.SubSection(sub_section=MaterialLibrary, repeats=True)
->>>>>>> 4d4c2b04
+
     workflow = metainfo.SubSection(sub_section=Workflow, repeats=True, categories=[FastAccess])
     metadata = metainfo.SubSection(
         sub_section=EntryMetadata, categories=[FastAccess],
