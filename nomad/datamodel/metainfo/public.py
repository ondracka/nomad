--- conflicted
+++ resolved
@@ -5576,11 +5576,7 @@
         a_legacy=LegacyDefinition(name='XC_functional_weight'))
 
 
-<<<<<<< HEAD
-class Workflow(MSection):
-=======
 class Relaxation(MSection):
->>>>>>> ecb822af
     '''
     Section containing the results of a relaxation workflow.
     '''
@@ -5593,13 +5589,8 @@
         description='''
         The type of relaxation ionic, cell_shape, cell_volume.
         ''',
-<<<<<<< HEAD
-        a_legacy=LegacyDefinition(name='workflow_type'),
-        a_search=Search())
-=======
         a_legacy=LegacyDefinition(name='relaxation_type')
     )
->>>>>>> ecb822af
 
     input_energy_difference_tolerance = Quantity(
         type=np.dtype(np.float64),
@@ -5608,12 +5599,7 @@
         description='''
         The input energy difference tolerance criterion.
         ''',
-<<<<<<< HEAD
-        a_legacy=LegacyDefinition(name='relaxation_energy_tolerance'),
-        a_search=Search())
-=======
         a_legacy=LegacyDefinition(name='input_energy_difference_tolerance'))
->>>>>>> ecb822af
 
     input_force_maximum_tolerance = Quantity(
         type=np.dtype(np.float64),
@@ -5650,9 +5636,6 @@
         description='''
         Reference to last calculation step.
         ''',
-<<<<<<< HEAD
-        a_legacy=LegacyDefinition(name='workflow_final_calculation_ref'))
-=======
         a_legacy=LegacyDefinition(name='final_calculation_ref'))
 
 
@@ -5676,7 +5659,6 @@
     section_relaxation = SubSection(
         sub_section=SectionProxy('Relaxation'),
         a_legacy=LegacyDefinition(name='section_relaxation'))
->>>>>>> ecb822af
 
 
 m_package.__init_metainfo__()