--- conflicted
+++ resolved
@@ -15,9 +15,12 @@
 from typing import Iterable, List, Dict, Type, Tuple, Callable, Any
 import datetime
 from elasticsearch_dsl import Keyword
-<<<<<<< HEAD
 from cachetools import cached, TTLCache
-
+from collections.abc import Mapping
+import numpy as np
+
+from nomad import utils, config
+from nomad.metainfo import MSection
 from nomad import utils, config, infrastructure
 
 
@@ -65,13 +68,6 @@
     @property
     def is_admin(self):
         return self.user_id == config.services.admin_user_id
-=======
-from collections.abc import Mapping
-import numpy as np
-
-from nomad import utils, config
-from nomad.metainfo import MSection
->>>>>>> 5742383c
 
 
 class UploadWithMetadata():
@@ -228,20 +224,13 @@
             user_id for user_id in metadata.get('coauthors', self.coauthors)
             if User.get(user_id=user_id) is not None]
         self.shared_with = [
-<<<<<<< HEAD
             user_id for user_id in metadata.get('shared_with', self.shared_with)
             if User.get(user_id=user_id) is not None]
         if 'datasets' in metadata:
             self.datasets = [
                 utils.POPO(id=int(ds['id']), doi=utils.POPO(value=ds.get('_doi')), name=ds.get('_name'))
                 for ds in metadata['datasets']]
-=======
-            utils.POPO(id=int(user)) for user in metadata.get('shared_with', [])]
-        self.datasets = [
-            utils.POPO(id=int(ds['id']), doi=utils.POPO(value=ds.get('_doi')), name=ds.get('_name'))
-            for ds in metadata.get('datasets', [])]
         self.external_id = metadata.get('external_id')
->>>>>>> 5742383c
 
     def apply_domain_metadata(self, backend):
         raise NotImplementedError()
